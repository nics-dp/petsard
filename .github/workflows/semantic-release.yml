--- conflicted
+++ resolved
@@ -90,11 +90,8 @@
           repository-url: https://test.pypi.org/legacy/
           password: ${{ secrets.TESTPYPI_API_TOKEN }}
           skip-existing: true
-<<<<<<< HEAD
-=======
           attestations: true
           # 使用 Trusted Publishing
->>>>>>> ab4322ce
 
       - name: Publish | Upload package to PyPI
         uses: pypa/gh-action-pypi-publish@release/v1
@@ -102,11 +99,8 @@
         with:
           password: ${{ secrets.PYPI_API_TOKEN }}
           skip-existing: true
-<<<<<<< HEAD
-=======
           attestations: true
           # 使用 Trusted Publishing
->>>>>>> ab4322ce
 
       - name: Publish | Upload to GitHub Release Assets
         uses: python-semantic-release/publish-action@v10
