# ...
# Methods:
#
<<<<<<< HEAD
# poetry add pip@^23.0.0 ipykernel pyyaml requests toml boto3 tqdm sdv@^1.8.0 sdmetrics@^0.13.0 anonymeter@^0.0.2
=======
# poetry add pip@^23.0.0 ipykernel requests boto3 tqdm sdv@^1.8.0 sdmetrics@^0.13.0 anonymeter@^0.0.2
>>>>>>> 90bdc7a7
#
#   - Add the necessary dependencies and allow Poetry
#       to verify and install them.
#     添加所需依賴項並讓 Poetry 檢查並安裝這些依賴。
#
#       - pip: 23.0.0 above
#       - ipykernel
#       - boto3
<<<<<<< HEAD
#       - pyyaml
=======
>>>>>>> 90bdc7a7
#       - requests
#       - tqdm
#       - SDV: 1.8 above
#           - https://github.com/sdv-dev/SDV
#           - Latest 1.8 update: 2023/12/05
#       - SDMetrics: 0.13 above
#           - https://github.com/sdv-dev/SDMetrics
#           - Latest 0.13.0 update: 2023/12/04
#       - anonymeter: 0.0.2 above
#           - https://github.com/statice/anonymeter
#           - Latest 0.0.2 update: 2023/07/15
#
#       - ydata-synthetic: conflict to anonymeter
#           - Because no versions of ydata-synthetic match >1.3.2,<2.0.0
#               and ydata-synthetic (1.3.2) depends on pandas (==2.0.*), ydata-synthetic (>=1.3.2,<2.0.0) requires pandas (==2.0.*).
#             And because anonymeter (0.0.2) depends on pandas (>=1.4,<2.0)
#               and no versions of anonymeter match >0.0.2,<0.0.3, ydata-synthetic (>=1.3.2,<2.0.0) is incompatible with anonymeter (>=0.0.2,<0.0.3).
#             So, because petsard depends on both anonymeter (^0.0.2) and ydata-synthetic (^1.3.2), version solving failed.
#
# poetry add pytest --group dev
#
#   - Add the dependencies for development environment in dev-dependencies.
#     添加開發環境所需要的依賴項到 dev-dependencies 中。
#
#       - pytest
#
# poetry export -f requirements.txt -o requirements.txt
#
#   - Export to requirements.txt.
#     輸出 requirements.txt。
#   - You can add the --without-hashes option for easier visual inspection.
#     可添加 --without-hashes 方便肉眼檢查
#
# poetry export -f requirements.txt -o requirements-dev.txt --with dev
#
#   - Export development environment to requirements-dev.txt.
#     輸出開發環境的 requirements.txt。
#
# """

[tool.poetry]
name = "petsard"
version = "0.3.0-alpha"
description = "Facilitates data generation algorithm and their evaluation processes"
authors = [
    "alexchen830 <alexchen830@gmail.com>",
    "matheme-justyn <matheme.justyn@gmail.com>"
]
readme = "README.md"


[tool.poetry.dependencies]
python = ">=3.10,<3.11"
pip = "^23.0.0"
ipykernel = "^6.28.0"
<<<<<<< HEAD
toml = "^0.10.2"
tqdm = "^4.66.1"
=======
>>>>>>> 90bdc7a7
boto3 = "^1.34.16"
requests = "^2.31.0"
sdv = "^1.8.0"
sdmetrics = "^0.13.0"
anonymeter = "^0.0.2"
pyyaml = "^6.0.1"


[tool.poetry.group.dev.dependencies]
pytest = "^7.4.4"


[tool.poetry.group.dev.dependencies]
pytest = "^7.4.4"


[build-system]
requires = ["poetry-core"]
build-backend = "poetry.core.masonry.api"<|MERGE_RESOLUTION|>--- conflicted
+++ resolved
@@ -1,11 +1,7 @@
 # ...
 # Methods:
 #
-<<<<<<< HEAD
 # poetry add pip@^23.0.0 ipykernel pyyaml requests toml boto3 tqdm sdv@^1.8.0 sdmetrics@^0.13.0 anonymeter@^0.0.2
-=======
-# poetry add pip@^23.0.0 ipykernel requests boto3 tqdm sdv@^1.8.0 sdmetrics@^0.13.0 anonymeter@^0.0.2
->>>>>>> 90bdc7a7
 #
 #   - Add the necessary dependencies and allow Poetry
 #       to verify and install them.
@@ -14,10 +10,7 @@
 #       - pip: 23.0.0 above
 #       - ipykernel
 #       - boto3
-<<<<<<< HEAD
 #       - pyyaml
-=======
->>>>>>> 90bdc7a7
 #       - requests
 #       - tqdm
 #       - SDV: 1.8 above
@@ -73,11 +66,8 @@
 python = ">=3.10,<3.11"
 pip = "^23.0.0"
 ipykernel = "^6.28.0"
-<<<<<<< HEAD
 toml = "^0.10.2"
 tqdm = "^4.66.1"
-=======
->>>>>>> 90bdc7a7
 boto3 = "^1.34.16"
 requests = "^2.31.0"
 sdv = "^1.8.0"
