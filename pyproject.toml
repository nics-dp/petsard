--- conflicted
+++ resolved
@@ -1,11 +1,7 @@
 # ...
 # Methods:
-<<<<<<< HEAD
 #
-# poetry add pip@^23.0.0 ipykernel pyyaml requests urllib3@~1.25.0 boto3 tqdm sdv@^1.8.0 sdmetrics@^0.13.0 anonymeter@^0.0.2
-=======
-# poetry add pip@^23.0.0 ipykernel pyyaml requests toml boto3 tqdm sdv@^1.8.0 sdmetrics@^0.13.0 anonymeter@^0.0.2
->>>>>>> 5d7d67e0
+# poetry add pip@^23.0.0 ipykernel pyyaml requests toml urllib3@~1.25.0 boto3 tqdm sdv@^1.8.0 sdmetrics@^0.13.0 anonymeter@^0.0.2
 #
 #       ydata-synthetic@^1.3.2 conflict on pandas w/ anonymeter
 #
@@ -19,12 +15,9 @@
 #       - pyyaml
 #       - boto3
 #       - requests
-<<<<<<< HEAD
 #           - urllib3: 1.25
 #               requests need urllib3 to be >= 1.21.1, <= 1.26
-=======
 #       - toml
->>>>>>> 5d7d67e0
 #       - tqdm
 #       - SDV: 1.8 above
 #           - https://github.com/sdv-dev/SDV
@@ -80,30 +73,15 @@
 python = ">=3.10,<3.11"
 pip = "^23.0.0"
 ipykernel = "^6.28.0"
-<<<<<<< HEAD
 pyyaml = "^6.0.1"
-=======
+requests = "^2.31.0"
+urllib3 = "~1.25.0"
 toml = "^0.10.2"
 tqdm = "^4.66.1"
->>>>>>> 5d7d67e0
 boto3 = "^1.34.16"
 sdv = "^1.8.0"
 sdmetrics = "^0.13.0"
 anonymeter = "^0.0.2"
-<<<<<<< HEAD
-requests = "^2.31.0"
-urllib3 = "~1.25.0"
-=======
-pyyaml = "^6.0.1"
-
-
-[tool.poetry.group.dev.dependencies]
-pytest = "^7.4.4"
-
-
-[tool.poetry.group.dev.dependencies]
-pytest = "^7.4.4"
->>>>>>> 5d7d67e0
 
 
 [tool.poetry.group.dev.dependencies]
