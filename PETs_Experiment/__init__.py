--- conflicted
+++ resolved
@@ -46,14 +46,11 @@
                 ,'Splitter'
             ,'Preprocessor'
             ,'Synthesizer'
-<<<<<<< HEAD
+
             ,'Postprocessor'
             ,'Evaluator'
-        
-=======
             ,'Postprocessor',
              'Processor'   
->>>>>>> fd304f05
             ,'Executor'
             ,'Splitter',
             'Processor_Manager'
