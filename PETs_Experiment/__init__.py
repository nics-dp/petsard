"""
[UNDO]
__init__.py
        replace email from Justyn's personal to team's
requirement.txt
        build one of it
        read xlsx require openpyxl
Loader.py
        condition for non-csv and/or too large <-dask ?
        considering stream algorithm
        autocheck if filepath is weblink
        load from boto3
        dtype duplicate function to colnames_discrete, colnames_datetime
        study how to limit read_excel if sheet_name is a list
        本來有個 Describer 的可選項是 missing_level，應該要編在 Loader 裡的，但目前還沒實作
        .to_datetime()  實作民國年
Preprocessor.py
        Outlierist.py
                時間怎麼踢離群值
                抗偏態的IQR：statsmodels.medcouple
"""



"""Top-level package for PETs-Experiment."""

__author__  = 'NICS-PETs'
__email__   = 'matheme.justyn@gmail.com'
__version__ = '0.2.0'



from .Loader        import *
from .Preprocessor  import *
from .Synthesizer   import *
from .Postprocessor import *
from .Evaluator     import *
from .util          import *
from .Processor import *

from .Executor import Executor

from .Processor_Manager import Processor_Manager

__all__ =   ['Loader'
                ,'Splitter'
            ,'Preprocessor'
            ,'Synthesizer'
<<<<<<< HEAD
            ,'Postprocessor'
            ,'Evaluator'
        
=======
            ,'Postprocessor',
             'Processor'   
>>>>>>> 0b715d5e
            ,'Executor'
            ,'Splitter',
            'Processor_Manager'
            ]<|MERGE_RESOLUTION|>--- conflicted
+++ resolved
@@ -46,14 +46,11 @@
                 ,'Splitter'
             ,'Preprocessor'
             ,'Synthesizer'
-<<<<<<< HEAD
+
             ,'Postprocessor'
             ,'Evaluator'
-        
-=======
             ,'Postprocessor',
              'Processor'   
->>>>>>> 0b715d5e
             ,'Executor'
             ,'Splitter',
             'Processor_Manager'
