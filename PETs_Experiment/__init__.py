"""
[UNDO]
__init__.py
        replace email from Justyn's personal to team's
requirement.txt
        build one of it
        read xlsx require openpyxl
Loader.py
        condition for non-csv and/or too large <-dask ?
        considering stream algorithm
        autocheck if filepath is weblink
        load from boto3
        dtype duplicate function to colnames_discrete, colnames_datetime
        study how to limit read_excel if sheet_name is a list
        本來有個 Describer 的可選項是 missing_level，應該要編在 Loader 裡的，但目前還沒實作
        .to_datetime()  實作民國年
Preprocessor.py
        Outlierist.py
                時間怎麼踢離群值
                抗偏態的IQR：statsmodels.medcouple
"""



"""Top-level package for PETs-Experiment."""

__author__  = 'NICS-PETs'
__email__   = 'matheme.justyn@gmail.com'
__version__ = '0.2.0'



from .Loader        import *
from .Preprocessor  import *
from .Synthesizer   import *
from .Postprocessor import *
from .Evaluator     import *
from .util          import *

from .Executor import Executor

from .Processor_Manager import Processor_Manager

__all__ =   ['Loader'
                ,'Splitter'
            ,'Preprocessor'
            ,'Synthesizer'
            ,'Postprocessor'
            ,'Evaluator'
        
            ,'Executor'
<<<<<<< HEAD
=======
            ,'Splitter',
            'Processor_Manager'
>>>>>>> eb867790
            ]<|MERGE_RESOLUTION|>--- conflicted
+++ resolved
@@ -49,9 +49,6 @@
             ,'Evaluator'
         
             ,'Executor'
-<<<<<<< HEAD
-=======
             ,'Splitter',
             'Processor_Manager'
->>>>>>> eb867790
             ]