class Executor:

    def __init__(self, **kwargs):
        from datetime import datetime
        self.exectime = datetime.now().strftime('%Y%m%d-%H%M%S')
        self.outputname = f"PETsARD[{self.exectime}]"

        self.kwargs = kwargs
        self._para_handle()

    def _para_handle(self):
        """
        有三種情況：

        1. 想跑單一種設定的單次執行：module 每個設定都直接表述，例如
             'Loader_filepath'  : '[sunset]/data/[Adt Income] adult.csv'
            ,'Loader_na_values' : {k : '?' for k in ['workclass' ,'occupation' ,'native-country']}
            ,'Spitter_num_samples'       : 2
            ,'Spitter_train_split_ratio' : 0.8
            此時 module 可以留空或設定為 True (default)

        2. 想跳過這個 module
            此時 module 必須寫為 False。
            在 False 情況下，以該 module 打頭的設定全部都會被忽略

        3. 想跑多種設定：多種設定必須以 module 為單位進行字典的打包，例如
            'Loader' : {'adult' : {'filepath' :'[sunset]/data/[Adt Income] adult.csv'
                                  ,'na_values' : {k : '?' for k in ['workclass' ,'occupation' ,'native-country']}
                                  }
                       ,'NHANES' : {filepath = '../[sunset]/data/[NHANES] B.csv'
                                   ,header_exist=False
                                   ,header_names=['gen','age','race','edu','mar','bmi','dep','pir','gh','mets','qm','dia']
                                   }
                       }
            ,'Spitter_num_samples'       : 2
            ,'Spitter_train_split_ratio' : 0.8
            此時 module 必須為一個字典。字典鍵值會用作識別，字典內容在輸入變數時可省略 module
            請注意如果 module 字典已經被給定，外圍 module 打頭的設定會被忽略

        # Postprocessor 必跑所以不考慮
        """
        _para = {}

        _list_module = ['Loader', 'Splitter', 'Preprocessor', 'Synthesizer', 'Evaluator']
        for _module in _list_module:
            _module_value = self.kwargs.get(_module, True)
            if isinstance(_module_value, dict):
                _para[_module] = True
                _para[_module+'_setting'] = _module_value
            elif _module_value:
                _para[_module] = True
                _para[_module+'_setting'] = {}
                _subpara = {k.replace(_module+'_', '', 1): v
                            for k, v in self.kwargs.items()
                            if k.startswith(_module+'_')}
                _name = self._para_handle_naming(_module, _subpara)
                _para[_module+'_setting'][_name] = _subpara
            else:
                _para[_module] = False

        if _para['Preprocessor']:
            _para['Postprocessor'] = True
            _para['Postprocessor_setting'] = {}
        self.para = _para

    def _para_handle_naming(self, module, subpara):
        if module == 'Loader':
            import os
            # Set the maximum filename length. This value is arbitrarily chosen.
            _max_filename = 36
            _trial_name = os.path.basename(subpara['filepath'])[:_max_filename]\
                if 'filepath' in subpara else 'Default'
        elif module == 'Splitter':
            # num_samples and train_split_ratio follows default of Splitter
            _num_samples = str(subpara['num_samples']) if 'num_samples' in subpara else '1'
            _train_split_ratio = str(subpara['train_split_ratio']) if 'train_split_ratio' in subpara else '0.8'
            _trial_name = f"{_train_split_ratio}x{_num_samples}"
        elif module == 'Preprocessor':
            _list_preproc = []
            if 'missing_method' in subpara:
                _list_preproc.append(subpara['missing_method'])
            if 'outlier_method' in subpara:
                _list_preproc.append(subpara['outlier_method'])
            if 'encoding_method' in subpara:
                _list_preproc.append(subpara['encoding_method'])
            if 'scaling_method' in subpara:
                _list_preproc.append(subpara['scaling_method'])
            _trial_name = '-'.join(_list_preproc) if len(
                _list_preproc) >= 1 else 'Default'
        elif module == 'Synthesizer':
            _trial_name = subpara['synthesizing_method'] if 'synthesizing_method' in subpara else 'Default'
        elif module == 'Evaluator':
            # num_samples follows default of Splitter
            _num_samples = str(subpara['num_samples']) if 'num_samples' in subpara else '1'
            _eval_method = subpara['evaluating_method'] if 'evaluating_method' in subpara else 'Default'
            _trial_name = f"{_eval_method}x{_num_samples}"
        else:
            _trial_name = 'Default'

        return _trial_name

    def run(self):
        import time
        _time_start = time.time()

        self._save_in_submodule(module='Executor_Start')

        _load_trial_max = len(self.para['Loader_setting'])
        _split_trial_max = len(self.para['Splitter_setting'])
        _preproc_trial_max = len(self.para['Preprocessor_setting'])
        _syn_trial_max = len(self.para['Synthesizer_setting'])
        _eval_trial_max = len(self.para['Evaluator_setting'])

        _split_trial_splits = [setting['num_samples'] if 'num_samples' in setting else 1
                               for setting in self.para['Splitter_setting'].values()]
        _split_trial_splits_sum = sum(_split_trial_splits)
        _eval_trial_evals = [setting['num_samples'] if 'num_samples' in setting else 1
                              for setting in self.para['Evaluator_setting'].values()]
        _eval_trial_evals_sum = sum(_eval_trial_evals)

        self.loader = {}
        self.splitter = {}
        self.preprocessor = {}
        self.synthesizer = {}
        self.evaluator = {}
        _trials = {}
        for _load_trial, (_load_trial_name, _load_para) in enumerate(self.para['Loader_setting'].items()):
            _trials['load'] = {'trial': _load_trial+1, 'trial_name': _load_trial_name, 'trial_max': _load_trial_max}
            _load_result = self._run_single_loader(_trials['load'], _load_para)
            self.loader[_load_trial_name] = _load_result

            for _split_trial, (_split_trial_name, _split_para) in enumerate(self.para['Splitter_setting'].items()):
                _trials['split'] = {'trial': _split_trial+1, 'trial_name': _split_trial_name, 'trial_max': _split_trial_max,
                                    'trial_splits': _split_trial_splits, 'trial_split_sum': _split_trial_splits_sum}
                _split_result = self._run_single_splitter(
                    _load_result.data, _trials['split'], _split_para)
                _trials['split']['trial_split'] = len(_split_result.data)
                _trials['split']['trial_data_key'] = self._save_in_submodule(
                    'Splitter', _split_result.data, _trials)
                self.splitter[(_load_trial_name, _split_trial_name)
                              ] = _split_result

                for _split_data_key, _split_data in _split_result.data.items():
                    _trials['split']['data_key'] = _split_data_key

                    for _preproc_trial, (_preproc_trial_name, _preproc_para) in enumerate(self.para['Preprocessor_setting'].items()):
                        _trials['preproc'] = {'trial': _preproc_trial+1, 'trial_name': _preproc_trial_name, 'trial_max': _preproc_trial_max}
                        _preproc_result = self._run_single_preprocessor(
                            _split_data['train'], _trials['preproc'], _preproc_para)
                        _trials['preproc']['trial_data_key'] = self._save_in_submodule(
                            'Preprocessor', _preproc_result.data, _trials)
                        self.preprocessor[(_load_trial_name
                                           ,_split_trial_name
                                           ,_split_data_key
                                           ,_preproc_trial_name)] = _preproc_result

                        for _syn_trial, (_syn_trial_name, _syn_para) in enumerate(self.para['Synthesizer_setting'].items()):
                            _trials['syn'] = {'trial': _syn_trial+1, 'trial_name': _syn_trial_name, 'trial_max': _syn_trial_max}
                            _syn_result = self._run_single_synthesizer(
                                _preproc_result.data, _trials['syn'], _syn_para)
                            _trials['syn']['trial_data_key'] = self._save_in_submodule(
                                'Synthesizer', _syn_result.data_syn, _trials)
                            self.synthesizer[(_load_trial_name
                                             ,_split_trial_name
                                             ,_split_data_key
                                             ,_preproc_trial_name
                                             ,_syn_trial_name)] = _syn_result

                                            #   'missingist' : getattr(_preproc_result ,'missingist' ,None)
                            _postproc_para = {'encoder'    : getattr(_preproc_result ,'encoder'    ,None)
                                             ,'scaler'     : getattr(_preproc_result ,'scaler'     ,None)
                            }
                            _trials['postproc'] = {'trial_name': _preproc_trial_name}
                            _postproc_result = self._run_single_postprocessor(
                                _syn_result.data_syn, _trials['postproc'] ,_postproc_para)
                            _trials['postproc']['trial_data_key'] = self._save_in_submodule(
                                'Postprocessor', _postproc_result.data, _trials)

                            for _eval_trial, (_eval_trial_name, _eval_para) in enumerate(self.para['Evaluator_setting'].items()):
                                _trials['eval'] = {'trial': _eval_trial+1, 'trial_name': _eval_trial_name, 'trial_max': _eval_trial_max
                                                  ,'trial_evals': _eval_trial_evals, 'trial_evals_sum': _eval_trial_evals_sum}
                                for _eval_trial_key in range(_eval_trial_evals[_eval_trial]):
                                    _trials['eval']['eval_trial_key'] = _eval_trial_key+1
                                    _eval_result = self._run_single_evaluator(
                                        {'ori'     : _split_data['train']
                                        ,'syn'     : _postproc_result.data
                                        ,'control' : _split_data['validation']
                                        }, _trials['eval'], _eval_para)
                                    _eval_name = (_load_trial_name
                                                 ,_split_trial_name
                                                 ,_split_data_key
                                                 ,_preproc_trial_name
                                                 ,_syn_trial_name
                                                 ,_eval_trial_name
                                                 ,_eval_trial_key+1)
<<<<<<< HEAD
=======
                                    
>>>>>>> d5fa046e
                                    from . import __version__
                                    _eval_fullname = (__version__
                                                     ,self.exectime
                                                     ,_load_trial_name
                                                     ,_split_trial_name
                                                     ,_trials['split']['trial_split']
                                                     ,_split_data_key
                                                     ,_preproc_trial_name.split('-')[0]
                                                     ,_preproc_trial_name.split('-')[1]
                                                     ,_preproc_trial_name.split('-')[2]
                                                     ,_preproc_trial_name.split('-')[3]
                                                     ,_syn_trial_name.split('-')[0]
                                                     ,'-'.join(_syn_trial_name.split('-')[1:])
                                                     ,_eval_trial_name.split('-')[0]
                                                     ,'-'.join(_eval_trial_name.split('-')[1:])
                                                     ,_eval_trial_evals[_eval_trial]
                                                     ,_eval_trial_key+1
                                                     )
                                    _trials['eval']['trial_data_key'] = self._save_in_submodule('Evaluator'
                                                           ,(_eval_fullname
                                                            ,_eval_result)
                                                            ,_trials)
                                    self.evaluator[_eval_name] = _eval_result

        print(f"====== ====== ====== ====== ====== ======")
<<<<<<< HEAD
        print(f"Executor (run - single process): Total execution time: {round(time.time()-_time_start ,4)} sec.")
=======
        print(f"Executor (run_single_process): Total execution time: {round(time.time()-_time_start ,4)} sec.")
>>>>>>> d5fa046e
        print(f"====== ====== ====== ====== ====== ======")



    # def _monitor_cpu_usage(self, interval=10):
    #     import psutil
    #     import time
    #     while self.monitor_cpu_usage:
    #         cpu_usage = psutil.cpu_percent(interval=None)
    #         print(f"CPU usage: {cpu_usage:>5}%" ,end="\r" ,flush=True)
    #         time.sleep(interval)


    def run_parallel(self):
        import time
        import os
        # import threading
        from concurrent.futures import ProcessPoolExecutor, ThreadPoolExecutor, as_completed
        from tqdm import tqdm
        from copy import deepcopy

        _time_start = time.time()

        # self.monitor_cpu_usage = True
        # _monitor_thread = threading.Thread(target=self._monitor_cpu_usage, args=(1,), daemon=True)
        # _monitor_thread.start()

        _max_workers = os.cpu_count()

        self._save_in_submodule(module='Executor_Start')

        _load_trial_max = len(self.para['Loader_setting'])
        _split_trial_max = len(self.para['Splitter_setting'])
        _preproc_trial_max = len(self.para['Preprocessor_setting'])
        _syn_trial_max = len(self.para['Synthesizer_setting'])
        _eval_trial_max = len(self.para['Evaluator_setting'])

        _split_trial_splits = [setting['num_samples'] if 'num_samples' in setting else 1 for setting in self.para['Splitter_setting'].values()]
        _split_trial_splits_sum = sum(_split_trial_splits)

        _eval_trial_evals = [setting['num_samples'] if 'num_samples' in setting else 1 for setting in self.para['Evaluator_setting'].values()]
        _eval_trial_evals_sum = sum(_eval_trial_evals)

        self.loader = {}
        self.splitter = {}
        self.preprocessor = {}
        self.synthesizer = {}
        self.postprocessor = {}
        self.evaluator = {}

        _trials = {}
        with tqdm(total=_load_trial_max         ,desc='Loading: '      ) as _load_pbar\
            ,tqdm(total=_load_trial_max\
                       *_split_trial_max        ,desc='Splitting: '    ) as _split_pbar\
            ,tqdm(total=_load_trial_max\
                       *_split_trial_splits_sum\
                       *_preproc_trial_max      ,desc='Preprocessing: ') as _preproc_pbar:
            with ProcessPoolExecutor(max_workers=_max_workers) as _poolexecutor:
                _preproc_futures = {}
                for _load_trial, (_load_trial_name, _load_para) in enumerate(self.para['Loader_setting'].items()):
                    _trials['load'] = {'trial'       : _load_trial+1
                                       ,'trial_name' : _load_trial_name
                                       ,'trial_max'  : _load_trial_max}
                    _load_result = _poolexecutor.submit(
                        self._run_single_loader, _trials['load'], _load_para).result()
                    self.loader[_load_trial_name] = _load_result
                    _load_pbar.update(1)

                    for _split_trial, (_split_trial_name, _split_para) in enumerate(self.para['Splitter_setting'].items()):
                        _trials['split'] = {'trial'            : _split_trial+1
                                            ,'trial_name'      : _split_trial_name
                                            ,'trial_max'       : _split_trial_max
                                            ,'trial_splits'    : _split_trial_splits
                                            ,'trial_split_sum' : _split_trial_splits_sum}
                        _split_result = _poolexecutor.submit(
                            self._run_single_splitter, _load_result.data, _trials['split'], _split_para).result()
                        _trials['split']['trial_split'] = len(_split_result.data)
                        _trials['split']['trial_data_key'] = _poolexecutor.submit(self._save_in_submodule
                                                                                 ,'Splitter'
                                                                                 ,_split_result.data
                                                                                 ,deepcopy(_trials)).result()
                        self.splitter[(_load_trial_name
                                      ,_split_trial_name)] = _split_result
                        _split_pbar.update(1)

                        _trials['split']['data_key'] = {}
                        for _split_data_key ,_split_data in _split_result.data.items():
                            _trials['split']['data_key'] = _split_data_key

                            for _preproc_trial ,(_preproc_trial_name ,_preproc_para) in enumerate(self.para['Preprocessor_setting'].items()):
                                _trials['preproc'] = {'trial'      : _preproc_trial+1
                                                     ,'trial_name' : _preproc_trial_name
                                                     ,'trial_max'  : _preproc_trial_max}
                                _preproc_future = _poolexecutor.submit(self._run_single_preprocessor
                                                                       ,_split_data['train']
                                                                       ,deepcopy(_trials['preproc'])
                                                                       ,_preproc_para)
                                _preproc_futures[_preproc_future] = {'name' : (_load_trial_name
                                                                              ,_split_trial_name
                                                                              ,_split_data_key
                                                                              ,_preproc_trial_name)
                                                                    ,'trials' : deepcopy(_trials)
                                }

                # Should wait all preprocessing done due to SDV share same temp file '.sample.csv.temp' in synthesizing, will cause Permission Error
                # PermissionError: [WinError 32] 程序無法存取檔案，因為檔案正由另一個程序使用。: '.sample.csv.temp'
                _trials_till_preproc = {}
                for _preproc_future in as_completed(_preproc_futures):
                    _preproc_result = _preproc_future.result()
                    _preproc_name = _preproc_futures[_preproc_future]['name']
                    self.preprocessor[_preproc_name] = _preproc_result
                    _trials_preproc = _preproc_futures[_preproc_future]['trials']
                    _trials_preproc['preproc']['trial_data_key'] = _poolexecutor.submit(self._save_in_submodule
                                                                                       ,'Preprocessor'
                                                                                       ,_preproc_result.data
                                                                                       ,deepcopy(_trials_preproc)).result()
                    _trials_till_preproc[_preproc_name] = _trials_preproc
                    _preproc_pbar.update(1)


        with tqdm(total=_load_trial_max
                       *_split_trial_splits_sum\
<<<<<<< HEAD
                       *_preproc_trial_max\
                       *_syn_trial_max          ,desc='Synthesizing: ' ) as _syn_pbar\
            ,tqdm(total=_load_trial_max
                       *_split_trial_splits_sum\
                       *_preproc_trial_max\
                       *_syn_trial_max          ,desc='Postprocessing: ' ) as _postproc_pbar\
            ,tqdm(total=_load_trial_max
                       *_split_trial_splits_sum\
                       *_preproc_trial_max\
=======
                       *_preproc_trial_max\
                       *_syn_trial_max          ,desc='Synthesizing: ' ) as _syn_pbar\
            ,tqdm(total=_load_trial_max
                       *_split_trial_splits_sum\
                       *_preproc_trial_max\
                       *_syn_trial_max          ,desc='Postprocessing: ' ) as _postproc_pbar\
            ,tqdm(total=_load_trial_max
                       *_split_trial_splits_sum\
                       *_preproc_trial_max\
>>>>>>> d5fa046e
                       *_syn_trial_max\
                       *_eval_trial_evals_sum  ,desc='Evaluating: ') as _eval_pbar:
            with ThreadPoolExecutor(max_workers=_max_workers) as _threadexecutor:
                _syn_futures = {}
                for _trials_name ,_trials_preproc in _trials_till_preproc.items():
                    for _syn_trial ,(_syn_trial_name ,_syn_para) in enumerate(self.para['Synthesizer_setting'].items()):
                        _trials_preproc['syn'] = {'trial'      : _syn_trial+1
                                                 ,'trial_name' : _syn_trial_name
                                                 ,'trial_max'  : _syn_trial_max}
                        import random
                        _syn_fullname = _trials_name + (_syn_trial_name, )
                        _syn_future = _threadexecutor.submit(self._run_single_synthesizer
                                                            ,_preproc_result.data
                                                            ,_trials_preproc['syn']
                                                            ,_syn_para
                                                            ,trial_fullname = _syn_fullname+(str(random.uniform(0, 99999999)).zfill(8), ))
                        _syn_futures[_syn_future] = {'name': _syn_fullname
                                                    ,'trials' : deepcopy(_trials_preproc)}
                
                for _syn_future in as_completed(_syn_futures):
                    _syn_result = _syn_future.result()
                    _syn_name   = _syn_futures[_syn_future]['name']
                    _trials_syn = _syn_futures[_syn_future]['trials']
                    self.synthesizer[_syn_name] = _syn_result
                    _trials_syn['syn']['trial_data_key'] = _threadexecutor.submit(self._save_in_submodule
                                                                                ,'Synthesizer'
                                                                                ,_syn_result.data_syn
                                                                                ,deepcopy(_trials_syn)).result()
                    _syn_pbar.update(1)

                    _trials_syn['postproc'] = {'trial_name': _preproc_trial_name}
                                    #   'missingist' : getattr(self.preprocessor[_syn_trial_name[0:-1]] ,'missingist' ,None)
                    _postproc_para = {'encoder': getattr(self.preprocessor[_syn_name[0:-1]] ,'encoder'    ,None)
                                     ,'scaler' : getattr(self.preprocessor[_syn_name[0:-1]] ,'scaler'     ,None)
                    }
                    _postproc_result = _threadexecutor.submit(self._run_single_postprocessor
                                                             ,_syn_result.data_syn
                                                             ,deepcopy(_trials_syn['postproc'])
                                                             ,_postproc_para).result()
                    _postproc_name = _syn_name
                    self.postprocessor[_postproc_name] = _postproc_result
                    _trials_syn['postproc']['trial_data_key'] = self._save_in_submodule('Postprocessor'
                                                                                  ,_postproc_result.data, deepcopy(_trials_syn))
                    _postproc_pbar.update(1)

                    for _eval_trial, (_eval_trial_name, _eval_para) in enumerate(self.para['Evaluator_setting'].items()):
                        _trials_syn['eval'] = {'trial': _eval_trial+1, 'trial_name': _eval_trial_name, 'trial_max': _eval_trial_max
                                          ,'trial_evals': _eval_trial_evals, 'trial_evals_sum': _eval_trial_evals_sum}
                        for _eval_trial_key in range(_eval_trial_evals[_eval_trial]):
                            _trials_syn['eval']['eval_trial_key'] = _eval_trial_key+1
                            _eval_result = _threadexecutor.submit(self._run_single_evaluator
                                                                ,{'ori'     : self.splitter[_syn_fullname[0:2]].data[_syn_fullname[2]]['train']
                                                                    ,'syn'     : _postproc_result.data
                                                                    ,'control' : self.splitter[_syn_fullname[0:2]].data[_syn_fullname[2]]['validation']
                                                                    }
                                                                ,deepcopy(_trials_syn['eval'])
                                                                ,_eval_para).result()
                            _eval_name = _postproc_name + (_eval_trial_name,_eval_trial_key+1)
                            from . import __version__
<<<<<<< HEAD
                            # TODO 需更改 due to 自訂
                            # print(_preproc_trial_name)
=======
>>>>>>> d5fa046e
                            _eval_fullname = (__version__
                                             ,self.exectime
                                             ,_load_trial_name
                                             ,_split_trial_name
                                             ,_trials['split']['trial_split']
                                             ,_split_data_key
                                             ,_preproc_trial_name.split('-')[0]
                                             ,_preproc_trial_name.split('-')[1]
                                             ,_preproc_trial_name.split('-')[2]
                                             ,_preproc_trial_name.split('-')[3]
                                             ,_syn_trial_name.split('-')[0]
                                             ,'-'.join(_syn_trial_name.split('-')[1:])
                                             ,_eval_trial_name.split('-')[0]
                                             ,'-'.join(_eval_trial_name.split('-')[1:])
                                             ,_eval_trial_evals[_eval_trial]
                                             ,_eval_trial_key+1
                                             )
                            _trials_syn['eval']['trial_data_key'] = _threadexecutor.submit(self._save_in_submodule
                                                                                        ,'Evaluator'
                                                                                        ,(_eval_fullname ,_eval_result)
                                                                                        ,deepcopy(_trials_syn)).result()
                            self.evaluator[_eval_name] = _eval_result
                            _eval_pbar.update(1)



        # self.monitor_cpu_usage = False
        # _monitor_thread.join()

        print(f"====== ====== ====== ====== ====== ======")
<<<<<<< HEAD
        print(f"Executor (run - parallel): Total execution time: {round(time.time()-_time_start ,4)} sec.")
=======
        print(f"Executor (run): Total execution time: {round(time.time()-_time_start ,4)} sec.")
>>>>>>> d5fa046e
        print(f"====== ====== ====== ====== ====== ======")

    def _run_single_loader(self, trial, para, **kwargs):
        import time
        _time_start = time.time()
        from .Loader import Loader
        loader = Loader(**para)
        print(
            f"Executor - Loader: {trial['trial_name']} loading time: {round(time.time()-_time_start ,4)} sec.")
        return loader

    def _run_single_splitter(self, data, trial, para):
        import time
        _time_start = time.time()
        from .Loader import Splitter
        splitter = Splitter(data=data, **para)
        print(f"Executor - Splitter: {trial['trial_name']} splitting time: {round(time.time()-_time_start ,4)} sec.")
        return splitter

    def _run_single_preprocessor(self, data, trial, para):
        import time
        _time_start = time.time()
        from .Preprocessor import Preprocessor
        preprocessor = Preprocessor(data=data, **para)
        print(f"Executor - Preprocessor: {trial['trial_name']} preprocessing time: {round(time.time()-_time_start ,4)} sec.")
        return preprocessor

    def _run_single_synthesizer(self, data, trial, para, **kwargs):
        import time
        _time_start = time.time()
        from .Synthesizer import Synthesizer
        synthesizer = Synthesizer(data=data, **para)
        _trial_fullname = kwargs.get('trial_fullname' ,None)
        if _trial_fullname:
            import os
            _trial_tempfile = f".sample.csv.temp.{'-'.join(str(item) for item in _trial_fullname)}"
            synthesizer.fit_sample(output_file_path=_trial_tempfile)
            if os.path.exists(_trial_tempfile):
                os.remove(_trial_tempfile)
        else:
            synthesizer.fit_sample()
        print(f"Executor - Synthesizer: {trial['trial_name']} synthesizing time: {round(time.time()-_time_start ,4)} sec.")
        return synthesizer

    def _run_single_postprocessor(self, data, trial ,para):
        import time
        _time_start = time.time()
        from .Postprocessor import Postprocessor
        postprocessor = Postprocessor(data=data ,**para)
        print(f"Executor - Postprocessor: postprocessing time: {round(time.time()-_time_start ,4)} sec.")
        return postprocessor

    def _run_single_evaluator(self, data, trial, para):
        import time
        _time_start = time.time()
        from .Evaluator import Evaluator
<<<<<<< HEAD
        if trial['trial_name'].lower().startswith('anonymeter-inference'):
=======
        if trial['trial_name'].endswith('inference'):
>>>>>>> d5fa046e
            _columns = data['syn'].columns
            evaluator = {}
            for _column in _columns:
                para['anonymeter_secret'] = _column
                evaluator[_column] = Evaluator(data=data ,**para)
                evaluator[_column].eval()
        else:
            evaluator = Evaluator(data=data ,**para)
            evaluator.eval()
        print(f"Executor - Evaluator: {trial['trial_name']} at {trial['eval_trial_key']} trials evaluating time: {round(time.time()-_time_start ,4)} sec.")
        return evaluator

    def _save_in_submodule(self, module, data=None, trials=None):
        _filename_prog = f"{self.outputname}_Executor.txt"
        _exist_module_setting = False
        if not module.startswith('Executor'):
            _str_module_setting = f"Module {module} setting:\n"
            with open(_filename_prog, 'r') as _prog:
                for _line in _prog:
                    if _line == _str_module_setting:
                        _exist_module_setting = True
                        break
            if not _exist_module_setting:
                with open(_filename_prog, "a") as _prog:
                    _prog.write(f"====== ====== ====== ====== ====== ======\n")
                    _prog.write(_str_module_setting)
                    _prog.write(f"====== ====== ====== ====== ====== ======\n")

        if module == 'Executor_Start':
            with open(_filename_prog, "w") as _prog:
                _prog.write(f"{self.outputname}\n")
            return None

        elif module == 'Splitter':
            _load_trial = trials['load']['trial']
            _split_trial = trials['split']['trial']
            _load_trial_name = trials['load']['trial_name']
            _split_trial_name = trials['split']['trial_name']
            _load_trial_max = trials['load']['trial_max']
            _split_trial_max = trials['split']['trial_max']
            _split_trial_split = trials['split']['trial_split']
            _digit_split_trial_split = len(str(_split_trial_split))
            _split_trial_splits_sum = trials['split']['trial_split_sum']
            _split_trial_splits = trials['split']['trial_splits']
            _ttl_trial = _load_trial_max * _split_trial_max * _split_trial_splits_sum
            _digit_ttl_trial = len(str(_ttl_trial))
            """
            # trial = (# Loading file - 1) * (# TTL Loading x # TTL Splitting)
                    + (Sum of # Splitting setting before this Splitting)
                    + (# Split data key (which add later in loop))
            """
            _trial_key = (_load_trial - 1) * _split_trial_splits_sum + \
                sum(_split_trial_splits[:(_split_trial-1)])
            _trial_data_key = {}
            with open(_filename_prog, "a") as _prog:
                for _data_key, _data in data.items():
                    _trial_key_now = _trial_key+_data_key
                    _str_trial_key_now = str(
                        _trial_key_now).zfill(_digit_ttl_trial)
                    _str_data_key = str(_data_key).zfill(
                        _digit_split_trial_split)
                    _str_trial = f"Load[{_load_trial_name}]_Split[{_split_trial_name}][{_split_trial_split}-{_str_data_key}]"
                    _prog.write(f"Trial {_str_trial_key_now} = {_str_trial}.\n")
                    _data['train'].to_csv(
                        f"{self.outputname}_Trial[{_str_trial_key_now}][Ori].csv", index=False)
                    _data['validation'].to_csv(
                        f"{self.outputname}_Trial[{_str_trial_key_now}][Ctrl].csv", index=False)
                    _trial_data_key[_data_key] = (_str_trial_key_now, _str_trial)
            return _trial_data_key

        elif module == 'Preprocessor':
            _str_split_trial_key = trials['split']['trial_data_key'][trials['split']['data_key']][0]
            _str_split_trial = trials['split']['trial_data_key'][trials['split']['data_key']][1]
            _preproc_trial_name = trials['preproc']['trial_name']
            _preproc_trial = trials['preproc']['trial']
            _preproc_trial_max = trials['preproc']['trial_max']
            _digit_preproc_trial_max = len(str(_preproc_trial_max))
            _str_preproc_trial = str(_preproc_trial).zfill(_digit_preproc_trial_max)

            _str_trial_key = f"{_str_split_trial_key}-{_str_preproc_trial}"
            _str_trial = f"{_str_split_trial}_Preproc[{_preproc_trial_name}]"

            _trial_data_key = (_str_trial_key, _str_trial)
            with open(_filename_prog, "a") as _prog:
                _prog.write(f"Trial {_str_trial_key} = {_str_trial}.\n")
                data.to_csv(
                    f"{self.outputname}_Trial[{_str_trial_key}].csv", index=False)
            return _trial_data_key

        elif module == 'Synthesizer':
            _str_preproc_trial_key = trials['preproc']['trial_data_key'][0]
            _preproc_trial = trials['preproc']['trial_data_key'][1]
            _syn_trial_name = trials['syn']['trial_name']
            _syn_trial = trials['syn']['trial']
            _syn_trial_max = trials['syn']['trial_max']
            _digit_syn_trial_max = len(str(_syn_trial_max))
            _str_syn_trial = str(_syn_trial).zfill(_digit_syn_trial_max)

            _str_trial_key = f"{_str_preproc_trial_key}-{_str_syn_trial}"
            _str_trial = f"{_preproc_trial}_Syn[{_syn_trial_name}]"

            _trial_data_key = (_str_trial_key, _str_trial)
            with open(_filename_prog, "a") as _prog:
                _prog.write(f"Trial {_str_trial_key} = {_str_trial}.\n")
                data.to_csv(
                    f"{self.outputname}_Trial[{_str_trial_key}].csv", index=False)
            return _trial_data_key

        elif module == 'Postprocessor':
            _str_trial_key = trials['syn']['trial_data_key'][0]
            _str_trial = trials['syn']['trial_data_key'][1]

            _trial_data_key = (_str_trial_key, _str_trial)
            with open(_filename_prog, "a") as _prog:
                _prog.write(f"Trial {_str_trial_key} = {_str_trial}.\n")
                data.to_csv(f"{self.outputname}_Trial[{_str_trial_key}]Postproc.csv", index=False)
            return _trial_data_key


        elif module == 'Evaluator':
            import os

            _str_postproc_trial_key = trials['postproc']['trial_data_key'][0]
            _postproc_trial = trials['postproc']['trial_data_key'][1]
            _eval_trial_name = trials['eval']['trial_name']
            _eval_trial = trials['eval']['trial']
            _eval_trial_max = trials['eval']['trial_max']
            _digit_eval_trial_max = len(str(_eval_trial_max))
            _str_eval_trial = str(_eval_trial).zfill(_digit_eval_trial_max)

            _eval_trial_key = trials['eval']['eval_trial_key']
            _eval_trial_key_max = max(trials['eval']['trial_evals'])
            _digit_eval_trial_key_max = len(str(_eval_trial_key_max))
            _str_eval_trial_key = str(_eval_trial_key).zfill(_digit_eval_trial_key_max)

            _str_trial_key = f"{_str_postproc_trial_key}-{_str_eval_trial}-{_str_eval_trial_key}"
            _str_trial = f"{_postproc_trial}_Eval[{_eval_trial_name}-{_str_eval_trial_key}]"

            _trial_data_key = (_str_trial_key, _str_trial)
            with open(_filename_prog, "a") as _prog:
                _prog.write(f"Trial {_str_trial_key} = {_str_trial}.\n")

            _rpt_columns = ','.join(['PETsARD_version'
                                    ,'exec_exectime'
                                    ,'exec_trial'
                                    ,'load_filename'
                                    ,'split_ratio'
                                    ,'split_samples'
                                    ,'split_Num'
                                    ,'preproc_missing_method'
                                    ,'preproc_outlier_method'
                                    ,'preproc_encoding_method'
                                    ,'preproc_scaling_method'
                                    ,'syn_method_library'
                                    ,'syn_method'
                                    ,'eval_method_library'
                                    ,'eval_method'
                                    ,'eval_samples'
                                    ,'eval_Num'
                                    ])
            _data_infor = data[0][:2]+(_str_trial_key,)+data[0][2:]
            _rpt_line = ','.join([str(item) for item in _data_infor])
<<<<<<< HEAD
            # TODO　也依賴了自動輸入
            if _eval_trial_name.lower().startswith('anonymeter'):
=======
            if _eval_trial_name.startswith('anonymeter'):
>>>>>>> d5fa046e
                _eval_module = 'Anonymeter'
                _rpt_columns += ','+','.join(['secret'
                                             ,'Risk'
                                             ,'Risk_CI_btm'
                                             ,'Risk_CI_top'
                                             ,'Attack_Rate'
                                             ,'Attack_Rate_err'
                                             ,'Baseline_Rate'
                                             ,'Baseline_Rate_err'
                                             ,'Control_Rate'
                                             ,'Control_Rate_err'
                                             ])

<<<<<<< HEAD
                if _eval_trial_name.lower().startswith('anonymeter-inference'):
                    _rpt_line_inference = []
                    for _data_secret ,_data_Evaluator in data[1].items():
                        _data_score = _data_Evaluator.Evaluator.evaluation
=======
                if _eval_trial_name.endswith('inference'):
                    for _data_secret ,_data_Evaluator in data[1].items():
                        _data_score  = _data_Evaluator.Evaluator.evaluation
>>>>>>> d5fa046e
                        _data_score = ','.join([f"{item:.16f}" for item in 
                                                        [_data_score['Risk'             ]
                                                        ,_data_score['Risk_CI_btm'      ]
                                                        ,_data_score['Risk_CI_top'      ]
                                                        ,_data_score['Attack_Rate'      ]
                                                        ,_data_score['Attack_Rate_err'  ]
                                                        ,_data_score['Baseline_Rate'    ]
                                                        ,_data_score['Baseline_Rate_err']
                                                        ,_data_score['Control_Rate'     ]
                                                        ,_data_score['Control_Rate_err' ]
                                                        ]
                                            ])
<<<<<<< HEAD
                        _rpt_line_inference.append(_rpt_line + f",{_data_secret},{_data_score}")
                    _rpt_line = "\n".join(_rpt_line_inference)
                else:
                    _data_secret = ''
                    _data_score = data[1].Evaluator.evaluation
=======
                        _rpt_line += f",{_data_secret},{_data_score}"
                else:
                    _data_secret = ''
                    _data_score  = data[1].Evaluator.evaluation
>>>>>>> d5fa046e
                    _data_score = ','.join([f"{item:.16f}" for item in 
                                                    [_data_score['Risk'             ]
                                                    ,_data_score['Risk_CI_btm'      ]
                                                    ,_data_score['Risk_CI_top'      ]
                                                    ,_data_score['Attack_Rate'      ]
                                                    ,_data_score['Attack_Rate_err'  ]
                                                    ,_data_score['Baseline_Rate'    ]
                                                    ,_data_score['Baseline_Rate_err']
                                                    ,_data_score['Control_Rate'     ]
                                                    ,_data_score['Control_Rate_err' ]
                                                    ]
                                        ])
                    _rpt_line += f",{_data_secret},{_data_score}"
            else:
                _eval_module = 'Unknown'
                _rpt_columns += ',Unknown'
                _rpt_line    += f',{data[1]}'
            _filename_rpt = f"{self.outputname}_Report_{_eval_module}.csv"

            if not os.path.exists(_filename_rpt):
                with open(_filename_rpt, "w") as _rpt:
                    _rpt.write(f"{_rpt_columns}\n")

            with open(_filename_rpt, "a") as _rpt:
                _rpt.write(f"{_rpt_line}\n")

            return _trial_data_key<|MERGE_RESOLUTION|>--- conflicted
+++ resolved
@@ -193,10 +193,7 @@
                                                  ,_syn_trial_name
                                                  ,_eval_trial_name
                                                  ,_eval_trial_key+1)
-<<<<<<< HEAD
-=======
-                                    
->>>>>>> d5fa046e
+
                                     from . import __version__
                                     _eval_fullname = (__version__
                                                      ,self.exectime
@@ -222,11 +219,7 @@
                                     self.evaluator[_eval_name] = _eval_result
 
         print(f"====== ====== ====== ====== ====== ======")
-<<<<<<< HEAD
         print(f"Executor (run - single process): Total execution time: {round(time.time()-_time_start ,4)} sec.")
-=======
-        print(f"Executor (run_single_process): Total execution time: {round(time.time()-_time_start ,4)} sec.")
->>>>>>> d5fa046e
         print(f"====== ====== ====== ====== ====== ======")
 
 
@@ -349,7 +342,6 @@
 
         with tqdm(total=_load_trial_max
                        *_split_trial_splits_sum\
-<<<<<<< HEAD
                        *_preproc_trial_max\
                        *_syn_trial_max          ,desc='Synthesizing: ' ) as _syn_pbar\
             ,tqdm(total=_load_trial_max
@@ -359,17 +351,6 @@
             ,tqdm(total=_load_trial_max
                        *_split_trial_splits_sum\
                        *_preproc_trial_max\
-=======
-                       *_preproc_trial_max\
-                       *_syn_trial_max          ,desc='Synthesizing: ' ) as _syn_pbar\
-            ,tqdm(total=_load_trial_max
-                       *_split_trial_splits_sum\
-                       *_preproc_trial_max\
-                       *_syn_trial_max          ,desc='Postprocessing: ' ) as _postproc_pbar\
-            ,tqdm(total=_load_trial_max
-                       *_split_trial_splits_sum\
-                       *_preproc_trial_max\
->>>>>>> d5fa046e
                        *_syn_trial_max\
                        *_eval_trial_evals_sum  ,desc='Evaluating: ') as _eval_pbar:
             with ThreadPoolExecutor(max_workers=_max_workers) as _threadexecutor:
@@ -429,11 +410,8 @@
                                                                 ,_eval_para).result()
                             _eval_name = _postproc_name + (_eval_trial_name,_eval_trial_key+1)
                             from . import __version__
-<<<<<<< HEAD
                             # TODO 需更改 due to 自訂
                             # print(_preproc_trial_name)
-=======
->>>>>>> d5fa046e
                             _eval_fullname = (__version__
                                              ,self.exectime
                                              ,_load_trial_name
@@ -464,11 +442,7 @@
         # _monitor_thread.join()
 
         print(f"====== ====== ====== ====== ====== ======")
-<<<<<<< HEAD
         print(f"Executor (run - parallel): Total execution time: {round(time.time()-_time_start ,4)} sec.")
-=======
-        print(f"Executor (run): Total execution time: {round(time.time()-_time_start ,4)} sec.")
->>>>>>> d5fa046e
         print(f"====== ====== ====== ====== ====== ======")
 
     def _run_single_loader(self, trial, para, **kwargs):
@@ -525,11 +499,7 @@
         import time
         _time_start = time.time()
         from .Evaluator import Evaluator
-<<<<<<< HEAD
         if trial['trial_name'].lower().startswith('anonymeter-inference'):
-=======
-        if trial['trial_name'].endswith('inference'):
->>>>>>> d5fa046e
             _columns = data['syn'].columns
             evaluator = {}
             for _column in _columns:
@@ -692,12 +662,8 @@
                                     ])
             _data_infor = data[0][:2]+(_str_trial_key,)+data[0][2:]
             _rpt_line = ','.join([str(item) for item in _data_infor])
-<<<<<<< HEAD
             # TODO　也依賴了自動輸入
             if _eval_trial_name.lower().startswith('anonymeter'):
-=======
-            if _eval_trial_name.startswith('anonymeter'):
->>>>>>> d5fa046e
                 _eval_module = 'Anonymeter'
                 _rpt_columns += ','+','.join(['secret'
                                              ,'Risk'
@@ -710,17 +676,10 @@
                                              ,'Control_Rate'
                                              ,'Control_Rate_err'
                                              ])
-
-<<<<<<< HEAD
                 if _eval_trial_name.lower().startswith('anonymeter-inference'):
                     _rpt_line_inference = []
                     for _data_secret ,_data_Evaluator in data[1].items():
                         _data_score = _data_Evaluator.Evaluator.evaluation
-=======
-                if _eval_trial_name.endswith('inference'):
-                    for _data_secret ,_data_Evaluator in data[1].items():
-                        _data_score  = _data_Evaluator.Evaluator.evaluation
->>>>>>> d5fa046e
                         _data_score = ','.join([f"{item:.16f}" for item in 
                                                         [_data_score['Risk'             ]
                                                         ,_data_score['Risk_CI_btm'      ]
@@ -733,18 +692,11 @@
                                                         ,_data_score['Control_Rate_err' ]
                                                         ]
                                             ])
-<<<<<<< HEAD
                         _rpt_line_inference.append(_rpt_line + f",{_data_secret},{_data_score}")
                     _rpt_line = "\n".join(_rpt_line_inference)
                 else:
                     _data_secret = ''
                     _data_score = data[1].Evaluator.evaluation
-=======
-                        _rpt_line += f",{_data_secret},{_data_score}"
-                else:
-                    _data_secret = ''
-                    _data_score  = data[1].Evaluator.evaluation
->>>>>>> d5fa046e
                     _data_score = ','.join([f"{item:.16f}" for item in 
                                                     [_data_score['Risk'             ]
                                                     ,_data_score['Risk_CI_btm'      ]
