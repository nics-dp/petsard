import pytest

from PETsARD import Reporter
from PETsARD.reporter.reporter import (
    ReporterSaveData,
    ReporterSaveReport,
)
from PETsARD.error import (
    ConfigError,
    UnsupportedMethodError,
)

class Test_Reporter:
    """
    A test class for the Reporter class.
    """

    def test_method(self):
        """
        Test case for the arg. `method` of Reporter class.

        - The Reporter.reporter will be created as ReporterSaveData when:
            - method='save_data', source='test'
        - The Reporter.reporter will be created as ReporterSaveReport when:
            - method='save_report', granularity='global', eval='test'
        - The Reporter will raise an UnsupportedMethodError when:
            - method='invalid_method'
        """
        rpt = Reporter(method='save_data', source='test')
        assert isinstance(rpt.reporter, ReporterSaveData) == True

        rpt = Reporter(method='save_report', granularity='global', eval='test')
        assert isinstance(rpt.reporter, ReporterSaveReport) == True

        with pytest.raises(UnsupportedMethodError):
            Reporter(method='invalid_method')
<<<<<<< HEAD

=======
>>>>>>> 7adbf1b4

    def test_method_save_data(self):
        """
        Test case for the arg. `method` = 'save_data' of Reporter class.

        - The Reporter will raise an UnsupportedMethodError when:
            - method='save_data' but no source is provided
        """
        with pytest.raises(ConfigError):
            Reporter(method='save_data')


    def test_method_save_report(self):
        """
        Test case for the arg. `method` = 'save_report' of Reporter class.

        - The Reporter will raise an UnsupportedMethodError when:
            - method='save_report' but no granularity or eval is provided
            - method='save_report', granularity='global', but no eval is provided
            - method='save_report', eval='test', but no granularity is provided
        """
        with pytest.raises(ConfigError):
            Reporter(method='save_report')
        with pytest.raises(ConfigError):
            Reporter(method='save_report', granularity='global')
        with pytest.raises(ConfigError):
            Reporter(method='save_report', eval='test')


class Test_ReporterSaveData:
<<<<<<< HEAD
    """
    A test class for the ReporterSaveData class.
    """

    def test_save_data_source(self):
        """
        Test case for the arg. `source` of ReporterSaveData class.

        - ReporterSaveData will be created when `source` is set to:
            - a string
            - a list of strings
        - ReporterSaveData will raise a ConfigError when `source` is set to:
            - a float value
            - a list containing a float value
            - a tuple
        """
=======

    def test_save_data_source_is_str_or_list_of_str(self):
>>>>>>> 7adbf1b4
        cfg = {}
        cfg['method'] = 'save_data'

        cfg['source'] = 'test'
<<<<<<< HEAD
        rpt = ReporterSaveData(config=cfg)
        assert isinstance(rpt.reporter, ReporterSaveData) == True

        cfg['source'] = ['test1','test2']
        rpt = ReporterSaveData(config=cfg)
=======
        rpt = Reporter(**cfg)
        assert isinstance(rpt.reporter, ReporterSaveData) == True

        cfg['source'] = ['test1','test2']
        rpt = Reporter(**cfg)
>>>>>>> 7adbf1b4
        assert isinstance(rpt.reporter, ReporterSaveData) == True

        with pytest.raises(ConfigError):
            cfg['source'] = 0.8
<<<<<<< HEAD
            ReporterSaveData(config=cfg)

        with pytest.raises(ConfigError):
            cfg['source'] = ['test', 0.8]
            ReporterSaveData(config=cfg)

        with pytest.raises(ConfigError):
            cfg['source'] = ('test1','test2')
            ReporterSaveData(config=cfg)


class Test_ReporterSaveReport:
    """
    A test class for the ReporterSaveReport class.
    """
=======
            Reporter(**cfg)

        with pytest.raises(ConfigError):
            cfg['source'] = ['test', 0.8]
            Reporter(**cfg)

        with pytest.raises(ConfigError):
            cfg['source'] = ('test1','test2')
            Reporter(**cfg)

>>>>>>> 7adbf1b4
<|MERGE_RESOLUTION|>--- conflicted
+++ resolved
@@ -34,10 +34,7 @@
 
         with pytest.raises(UnsupportedMethodError):
             Reporter(method='invalid_method')
-<<<<<<< HEAD
 
-=======
->>>>>>> 7adbf1b4
 
     def test_method_save_data(self):
         """
@@ -68,7 +65,6 @@
 
 
 class Test_ReporterSaveData:
-<<<<<<< HEAD
     """
     A test class for the ReporterSaveData class.
     """
@@ -85,32 +81,19 @@
             - a list containing a float value
             - a tuple
         """
-=======
-
-    def test_save_data_source_is_str_or_list_of_str(self):
->>>>>>> 7adbf1b4
         cfg = {}
         cfg['method'] = 'save_data'
 
         cfg['source'] = 'test'
-<<<<<<< HEAD
         rpt = ReporterSaveData(config=cfg)
-        assert isinstance(rpt.reporter, ReporterSaveData) == True
+        assert isinstance(rpt, ReporterSaveData) == True
 
         cfg['source'] = ['test1','test2']
         rpt = ReporterSaveData(config=cfg)
-=======
-        rpt = Reporter(**cfg)
-        assert isinstance(rpt.reporter, ReporterSaveData) == True
-
-        cfg['source'] = ['test1','test2']
-        rpt = Reporter(**cfg)
->>>>>>> 7adbf1b4
-        assert isinstance(rpt.reporter, ReporterSaveData) == True
+        assert isinstance(rpt, ReporterSaveData) == True
 
         with pytest.raises(ConfigError):
             cfg['source'] = 0.8
-<<<<<<< HEAD
             ReporterSaveData(config=cfg)
 
         with pytest.raises(ConfigError):
@@ -122,19 +105,7 @@
             ReporterSaveData(config=cfg)
 
 
-class Test_ReporterSaveReport:
-    """
-    A test class for the ReporterSaveReport class.
-    """
-=======
-            Reporter(**cfg)
-
-        with pytest.raises(ConfigError):
-            cfg['source'] = ['test', 0.8]
-            Reporter(**cfg)
-
-        with pytest.raises(ConfigError):
-            cfg['source'] = ('test1','test2')
-            Reporter(**cfg)
-
->>>>>>> 7adbf1b4
+# class Test_ReporterSaveReport:
+#     """
+#     A test class for the ReporterSaveReport class.
+#     """