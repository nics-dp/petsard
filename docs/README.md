--- conflicted
+++ resolved
@@ -52,21 +52,12 @@
 
 已知的衝突如下。主因是 smartnoise 現有版本的相依性：
 
-<<<<<<< HEAD
 > \> pip install smartnoise-synth # Error can be ignored
-=======
-> > pip install smartnoise-synth # Error can be ignored
->>>>>>> f4981297
 >
 > ERROR: pip's dependency resolver does not currently take into account all the packages that are installed. This behaviour is the source of the following dependency conflicts.
 > rdt 1.9.2 requires Faker<20,>=17, but you have faker 15.3.4 which is incompatible.
 
-<<<<<<< HEAD
-> \> pip install --upgrade torch # Error can be ignored
-=======
 > > pip install --upgrade torch # Error can be ignored
->>>>>>> f4981297
->
 > ERROR: pip's dependency resolver does not currently take into account all the packages that are installed. This behaviour is the source of the following dependency conflicts.
 > smartnoise-synth 1.0.3 requires torch<2.0.0, but you have torch 2.2.1 which is incompatible.
 
