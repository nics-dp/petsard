--- conflicted
+++ resolved
@@ -140,6 +140,76 @@
 
 
 `data` (`dict`): The input `data` for `Reporter` is a dictionary with one to many key-value pairs. The keys are `tuple` in a specific format, which we refer to as the full experimental tuple (`full_expt_tuple`), and the values are all `pandas.DataFrame`. `Reporter` 輸入的 `data` 為一個一至多個鍵值對的字典。其鍵為特定格式的元組 (`tuple`)，我們稱其為完整實驗元組 (`full_expt_tuple`)，而值都是 `pandas.DataFrame`。
+
+
+`data['exist_report']` (`dict`): `exist_report` is a dictionary containing existing evaluation results, where the keys represent the names of each evaluation experiment (`{eval}_[{granularity}]`), and the values are `pandas.DataFrame`. You can pass old evaluations to `Reporter` by including `exist_report` in the `data` for `Reporter.create()`, allowing `Reporter` to output the old and new evaluations together as a report. `exist_report` 是一個包含現有評測結果的字典，字典的鍵代表著各個評估的實驗名稱 (`{eval}_[{granularity}]`)，而值則是 `pandas.DataFrame`。你可以藉由在 `Reporter.create()` 的 `data` 中加上 `exist_report` 把舊的評測送給 `Reporter`，讓 `Reporter` 跟新的評測一起輸出報告。
+
+
+When using `Executor` with YAML, you do not need to manually set `exist_report`. The following is for users who use `Reporter` independently, showing how to collect data from different data sources (`Loader`) and perform the same evaluation report method, and finally how to pass the report results to `Reporter` via `exist_report` for cumulative output.
+
+當你使用 `Executor` 搭配 YAML 的時候，你無需自行設定 `exist_report`。下面則為單獨使用 `Reporter` 的使用者，展示了如何從不同的資料源 (`Loader`) 收集資料並執行相同的評估報告方法，最後如何透過 `exist_report` 將報告結果傳遞給 `Reporter` 以累積輸出。
+
+
+```Python
+import pandas as pd
+
+from PETsARD import Loader, ... Reporter
+
+
+eval_name: str = 'exist_report-demo'
+granularity: str = 'global'
+eval_expt_name: str = f"{eval_name}_[{granularity}]"
+
+report_input: dict = {}
+eval_name_tuple: tuple = None
+exist_report: pd.DataFrame = None
+for benchmark in ['adult-income', 'bank-marketing-2']:
+    # load
+    load = Loader(filepath=f"benchmark://{benchmark}")
+    load.load()
+    # syn = Synthesizer(...) ...
+    # eval = Evaluator(...) ...
+
+    # collect input
+    eval_name_tuple = ('Loader', benchmark, 'Evaluator', eval_expt_name)
+    report_input[eval_name_tuple] = eval.get_global() # global granularity
+    # collect exist_report if exist
+    if exist_report is not None:
+        report_input['exist_report'] = {}
+        report_input['exist_report'][eval_expt_name] = exist_report
+
+    # report
+    rpt_report = Reporter(
+        method = 'save_report',
+        granularity = granularity,
+        eval = eval_name,
+    )
+    rpt_report.create(data=report_input)
+    rpt_report.report()
+
+    # collect exist_report from result
+    exist_report = rpt_report.result['Reporter']['report'].copy()
+
+print(rpt_report.result)
+```
+
+```Python
+{'Reporter': {'eval_expt_name': 'default-by-module_[global]',
+              'expt_name': 'default-by-module',
+              'full_expt_name': 'Loader[bank-marketing-2]_Evaluator[default-by-module_[global]]',
+              'granularity': 'global',
+              'report':                                            full_expt_name            Loader  \
+result  Loader[adult-income]_Evaluator[default-by-modu...      adult-income
+result  Loader[bank-marketing-2]_Evaluator[default-by-...  bank-marketing-2
+
+                         Evaluator     Score  Column Shapes  \
+result  default-by-module_[global]  0.674120       0.722361
+result  default-by-module_[global]  0.681132       0.752968
+
+        Column Pair Trends
+result            0.625879
+result            0.609297  }}
+```
 
 
 ### `full_expt_tuple`
@@ -260,83 +330,6 @@
     - `full_expt_name` = 'Loader[my_expt]_Synthesizer[default]'
 
 
-`data['exist_report']` (`dict`): `exist_report` is a dictionary containing existing evaluation results, where the keys represent the names of each evaluation experiment (`{eval}_[{granularity}]`), and the values are `pandas.DataFrame`. You can pass old evaluations to `Reporter` by including `exist_report` in the `data` for `Reporter.create()`, allowing `Reporter` to output the old and new evaluations together as a report. `exist_report` 是一個包含現有評測結果的字典，字典的鍵代表著各個評估的實驗名稱 (`{eval}_[{granularity}]`)，而值則是 `pandas.DataFrame`。你可以藉由在 `Reporter.create()` 的 `data` 中加上 `exist_report` 把舊的評測送給 `Reporter`，讓 `Reporter` 跟新的評測一起輸出報告。
-<<<<<<< HEAD
-
-
-When using `Executor` with YAML, you do not need to manually set `exist_report`. The following is for users who use `Reporter` independently, showing how to collect data from different data sources (`Loader`) and perform the same evaluation report method, and finally how to pass the report results to `Reporter` via `exist_report` for cumulative output.
-
-=======
-
-
-When using `Executor` with YAML, you do not need to manually set `exist_report`. The following is for users who use `Reporter` independently, showing how to collect data from different data sources (`Loader`) and perform the same evaluation report method, and finally how to pass the report results to `Reporter` via `exist_report` for cumulative output.
-
->>>>>>> 5084fae2
-當你使用 `Executor` 搭配 YAML 的時候，你無需自行設定 `exist_report`。下面則為單獨使用 `Reporter` 的使用者，展示了如何從不同的資料源 (`Loader`) 收集資料並執行相同的評估報告方法，最後如何透過 `exist_report` 將報告結果傳遞給 `Reporter` 以累積輸出。
-
-
-```Python
-import pandas as pd
-
-from PETsARD import Loader, ... Reporter
-
-
-eval_name: str = 'exist_report-demo'
-granularity: str = 'global'
-eval_expt_name: str = f"{eval_name}_[{granularity}]"
-
-report_input: dict = {}
-eval_name_tuple: tuple = None
-exist_report: pd.DataFrame = None
-for benchmark in ['adult-income', 'bank-marketing-2']:
-    # load
-    load = Loader(filepath=f"benchmark://{benchmark}")
-    load.load()
-    # syn = Synthesizer(...) ...
-    # eval = Evaluator(...) ...
-
-    # collect input
-    eval_name_tuple = ('Loader', benchmark, 'Evaluator', eval_expt_name)
-    report_input[eval_name_tuple] = eval.get_global() # global granularity
-    # collect exist_report if exist
-    if exist_report is not None:
-        report_input['exist_report'] = {}
-        report_input['exist_report'][eval_expt_name] = exist_report
-
-    # report
-    rpt_report = Reporter(
-        method = 'save_report',
-        granularity = granularity,
-        eval = eval_name,
-    )
-    rpt_report.create(data=report_input)
-    rpt_report.report()
-
-    # collect exist_report from result
-    exist_report = rpt_report.result['Reporter']['report'].copy()
-
-print(rpt_report.result)
-```
-
-```Python
-{'Reporter': {'eval_expt_name': 'default-by-module_[global]',
-              'expt_name': 'default-by-module',
-              'full_expt_name': 'Loader[bank-marketing-2]_Evaluator[default-by-module_[global]]',
-              'granularity': 'global',
-              'report':                                            full_expt_name            Loader  \
-result  Loader[adult-income]_Evaluator[default-by-modu...      adult-income
-result  Loader[bank-marketing-2]_Evaluator[default-by-...  bank-marketing-2
-
-                         Evaluator     Score  Column Shapes  \
-result  default-by-module_[global]  0.674120       0.722361
-result  default-by-module_[global]  0.681132       0.752968
-
-        Column Pair Trends
-result            0.625879
-result            0.609297  }}
-```
-
-
 ## `report()`
 
 
