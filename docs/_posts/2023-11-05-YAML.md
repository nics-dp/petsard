YAML (YAML Ain't Markup Language) is a highly readable format used to express data serialization, designed for easily reading and editing, while also being easily parsed by computers. `Executor` in `PETsARD` allows users to configure the settings of PETsARD in YAML format. Through the introduction of this document, we hope that users can quickly get started, effortlessly set up and run their experiments effortlessly, and manage their experimental settings with YAML conveniently (See [Executor page](https://nics-tw.github.io/PETsARD/Executor.html) also).

This document explains the basic YAML settings only. It is recommended to refer to the `demo/User Story*.ipynb` user story scenarios in the [demo/REAMD.ME](https://github.com/nics-tw/PETsARD/tree/main/demo), and [yaml/README.md](https://github.com/nics-tw/PETsARD/tree/main/yaml), which can help clarify how your requirements can be implemented (See [User Story page](https://nics-tw.github.io/PETsARD/User-Story.html) also).


YAML（YAML Ain't Markup Language）是一個可讀性高，用來表達資料序列化的格式，它旨在易於人類閱讀和編輯，同時也能被電腦輕鬆解析。`PETsARD` 的 `Executor` 讓使用者以 YAML 格式配置 `PETsARD` 的程式設定，藉由本文的介紹，期待讓使用者能以最快時間上手，無痛設定並執行自己的實驗，並利用 YAML 方便管理自己的實驗設定（同時參見 [Executor 頁面](https://nics-tw.github.io/PETsARD/Executor.html)）。

本文僅說明基本的 YAML 設定，建議搭配代碼庫中 [demo/README.md](https://github.com/nics-tw/PETsARD/tree/main/demo) 的 `demo/User Story*.ipynb` 用戶故事情境範例、與 [yaml/README.md](https://github.com/nics-tw/PETsARD/tree/main/yaml)，幫助釐清您的需求如何實現（亦參考[User Story頁面](https://nics-tw.github.io/PETsARD/User-Story.html)）。


# Demo

Below is a complete `PETsARD` YAML example where `Loader`, `Preprocessor`, `Synthesizer`, and `Evaluator` all use the default method (`method: 'default'`). This is a combination of User Story B-1 and User Story D.


下面是一個完整的 `PETsARD` YAML 範例，`Loader`, `Preprocessor`, `Synthesizer`, 和 `Evaluator` 都使用了預設方法 (`method: 'default'`)，是 User Story B-1 與 User Story D 的結合。


```YAML
Loader:
  demo:
    # default of Loader is Adult Income dataset
    method: 'default'
Preprocessor:
  demo:
    # default of Preprocessor automatically determines the data type
    #   and uses the corresponding method.
    method: 'default'
Synthesizer:
  demo:
    # default of Synthesizer is SDV Gaussian Copula
    method: 'default'
Postprocessor:
  # make sure the expt_name of Postprocessor is same as the Preprocessor
  demo:
    method: 'default'
Evaluator:
  demo:
    # defalut of Evaluator is SDMetrics QualityReport
    method: 'default'
Reporter:
  save_data:
    method: 'save_data'
    output: 'YAML Demo'
    # source of Reporter means which result of module/expt_name should Reporter use
    #   accept string (for only one) and list of string (for multiple result)
    source: 'Postprocessor'
  save_report_global:
    method: 'save_report'
    output: 'YAML Demo'
    # eval in Reporter means which
    #   expt_name of Evaluator/Describer should Reporter use
    eval: 'demo'
    # granularity = 'global' indicates that
    #   the scoring covers the entire dataset with a comprehensive level of detail.
    granularity: 'global'
```


# YAML

The basic format of YAML is as follows:

YAML 的基礎格式如下：


```YAML
---
{module name}:
    {experiment name}:
        {config of module}: ...
...
```


- YAML Document Start and End: `---` and `...`
    - A single line composed of three hyphens (`---`) is used to mark the beginning of a YAML configuration file.
    - A single line made up of three dots (`...`) represents the end of a YAML document.
<<<<<<< HEAD
    - These markers are used in this tutorial primarily to formally display the format. In reality, both of these settings are optional, and `pyyaml can compile without setting either.
=======
    - These markers are used in this tutorial for displaying the format formally. Actually `pyyaml` can compile without either marker.
>>>>>>> 4a8422d3
        - It is important to note that `---` is also often used to separate multiple YAML configuration files within a single document, but `PETsARD` only supports the format of **one configuration file per document**.
- **module name**: A module that performs specific tasks. The modules required for `PETsARD` include:
    - `Loader`: Data loading. See [Loader page](https://nics-tw.github.io/PETsARD/Loader.html).
    - `Preprocessor`: Data pre-processing. See [Processor page](https://nics-tw.github.io/PETsARD/Processor.html).
    - `Synthesizer`: Data synthesizing. See [Synthesizer page](https://nics-tw.github.io/PETsARD/Synthesizer.html).
    - `Postprocessor`: Data post-processing. See [Processor page](https://nics-tw.github.io/PETsARD/Synthesizer.html).
    - `Evaluator`: Data Evaluating. See [Evaluator page](https://nics-tw.github.io/PETsARD/Evaluator.html).
    - `Describer`: Data Describing. See [Describer page](https://nics-tw.github.io/PETsARD/Describer.html).
    - `Reporter`: Data/Report output. See [Reporter page](https://nics-tw.github.io/PETsARD/Reporter.html).
- **experiment name**: A custom name for a single experimental parameter for that module. Mandatory.
- **config of module**: For detailed configuration, please refer to the descriptions of each module in the manual.

- YAML 文件的開始與結束：`---` 與 `...`
    - 由三個連字號構成的單一行 (`---`) 被用來標示 YAML 設定檔的開始。
    - 由三個半型句點構成的單一行 (`...`) 則代表 YAML 文件的結束。
<<<<<<< HEAD
    - 本教學使用這些標記，主要是為了正式展現格式。實際上，這兩項設定都是可選的，且 pyyaml 能夠在不設定這兩項的情況下進行編譯。
=======
    - 本教學使用這些標記，主要是為了正式展現格式。實際上，`pyyaml` 能夠在不設定這兩項的情況下進行編譯。
>>>>>>> 4a8422d3
        - 需要特別留意的是，`---` 也常被用於在單一文件中分隔多個 YAML 設定檔，但 `PETsARD` 只支援**一個檔案一個設定檔**的形式。
- **模組名稱**：執行特定工作的模組。`PETsARD` 的模組包含：
    - `Loader`: 資料讀取。見[Loader頁面](https://nics-tw.github.io/PETsARD/Loader.html).
    - `Preprocessor`: 資料前處理。見[Processor頁面](https://nics-tw.github.io/PETsARD/Processor.html).
    - `Synthesizer`: 資料合成。見[Synthesizer頁面](https://nics-tw.github.io/PETsARD/Synthesizer.html).
    - `Postprocessor`: 資料後處理。見[Processor頁面](https://nics-tw.github.io/PETsARD/Synthesizer.html).
    - `Evaluator`: 資料評估。見[Evaluator頁面](https://nics-tw.github.io/PETsARD/Evaluator.html).
    - `Describer`: 資料描述。見[Describer頁面](https://nics-tw.github.io/PETsARD/Describer.html).
    - `Reporter`: 資料/報表輸出。見[Reporter頁面](https://nics-tw.github.io/PETsARD/Reporter.html).
- **實驗名稱**：對於該模組，單一個實驗參數的自訂名稱。必填。
- **模組的設定**：完整參數請參考各模組於手冊上的說明。


## `Loader`


### default

The `method` parameter of the Loader is only used when `method = 'default'`.

`method = 'default'` is equivalent to `filepath = 'benchmark://adult-income'`, which uses the Adult Income dataset by default.

Loader 的 `method` 參數僅在 `method = 'default'` 時使用。

`method = 'default'` 等價於 `filepath = 'benchmark://adult-income'`，預設使用的是 Adult Income 資料集。

### benchmark

The `filpath` parameter specifies the location of the file to be read. It is mandatory.

However, when used in the form of `filpath = 'benchmark:\\{benchmark name}'`, the string `benchmark name` directs the Loader to retrieve the corresponding benchmark dataset from the cloud. See the [Benchmark page](https://nics-tw.github.io/PETsARD/Benchmark-datasets.html) for details.

`filpath` 參數指定欲讀取檔案的位置。必填。

但當以 `filpath = 'benchmark:\\{benchmark name}'` 的形式使用時，`benchmark name` 這個字串就會帶領 Loader 去雲端獲得字串所對應的基準資料集。詳情見[Benchmark頁面](https://nics-tw.github.io/PETsARD/Benchmark-datasets.html)。


### custom_data

`method = 'custom_data'` requires you to decide the placement of your pre-prepared dataset in the analysis process based on the Evaluator you are using.

This part of the explanation is provided together with User Stories C-2a and C-2b for a clearer understanding, especially when paired with the configuration file.

`method = 'custom_data'` 必須依照你所使用的 Evaluator，來決定你要把預先準備的資料集放在分析流程的哪個位置。

這部份的說明放在用戶故事 C-2a 跟 C-2b，搭配設定檔一併解釋會更清楚。


## `Splitter`

### custom_data

See [Loader (custom_data)](https://nics-tw.github.io/PETsARD/YAML.html#Loader-custom_data) for details.

詳情見 [Loader (custom_data)](https://nics-tw.github.io/PETsARD/YAML.html#Loader-custom_data)。


## `Synthesizer`

### default

`method` specifies the desired synthesis method (see the manual for complete options). Mandatory.

`method = 'default'` will use the default method for synthesis (currently SDV's Gaussian Copula).

`method` 指定所希望使用的合成方法（完整選項見手冊）。必填。

`method = 'default'` 將使用預設的方式做合成（目前是 SDV 的 Gaussian Copula）。


### custom_data

See [Loader (custom_data)](https://nics-tw.github.io/PETsARD/YAML.html#Loader-custom_data) for details.

詳情見 [Loader (custom_data)](https://nics-tw.github.io/PETsARD/YAML.html#Loader-custom_data)。


## `Evaluator`


### default

`method` specifies the desired evaluate method (see the manual for complete options). Mandatory.

`method = 'default'` will use the default method for evaluate (currently SDMetrics' QualityReport).

`method` 指定所希望使用的評估方法（完整選項見手冊）。必填。

`method = 'default'` 將使用預設的方式做評估（目前是 SDMetrics 的 QualityReport）。


### custom_method

`method = 'custom_method'` performed according to the user-provided Python code path (`filepath`) and class (`method` specifies the class name) to evaluating

`method = 'custom_method'` 則依照使用者給定的 Python 程式碼路徑 (`filepath`) 與類別 (`method` 指定類別名稱) 做計分。


### custom_method - Python

Custom evaluations require users to define a Python class that conforms to a specific format.

This class should include an __init__ method that accepts settings (`config`), a `.create()` method that takes a dictionary named `data` for input of evaluation data, and `.get_global()`, `.get_columnwise()`, `.get_pairwiser()` methods to output results at different levels of granularity for the entire dataset, individual fields, and between fields, respectively.

We recommend directly inheriting the `EvaluatorBase` class to meet the requirements. Its location is

自訂評測需要使用者自訂一個符合格式的 Python 類別。

該類別應該在 `__init__` 時接受設定 (`config`)，提供 `.create()` 方法接受名為 `data` 的字典做評測資料的輸入，以及 `.get_global()`, `.get_columnwise()`, `.get_pairwiser()` 方法以分別輸出全資料集、個別欄位、與欄位與欄位間不同報告粒度的結果。

我們建議直接繼承 `EvaluatorBase` 類別來滿足要求。它的位置在

```Python
from PETsARD.evaluator.evaluator_base import EvaluatorBase
```


## `Describer`


### default

`method` specifies the desired describing method (see the manual for complete options). Mandatory.

`method = 'default'` will use the default method for describe.

`method` 指定所希望使用的描述方法（完整選項見手冊）。必填。

`method = 'default'` 將使用預設的方式做描述。


## `Reporter`


### save_data

`method` specifies the desired reporting method. When `method = 'save_data'`, it will capture and output the result data of the module.

`source` is a parameter unique to `method = 'save_data'`, specifying which module(s) results to output. Specifying `'Postprocessor'` means wishing to obtain the results of the Postprocessor, that is, data that has undergone preprocessing, synthesis, and postprocessing, which retains the data's privacy-enhanced characteristics and ensures the data format matches the original.

`method` 指定所希望使用的報告方法，當 `method = 'save_data'`，則會擷取模組的結果資料做輸出。

`source` 是 `method = 'save_data'` 特有的參數，指定哪個/哪些模組的結果做輸出。這邊指定為 `'Postprocessor'` 代表希望拿 Postprocessor 的結果，即經過前處理、合成、後處理的資料，其保有隱私強化的資料特性、且資料樣態將符合原始資料。


### save_report

`method` specifies the desired reporting method. When `method = 'save_report'`, it will capture and output the result data from the `Evaluator`/`Describer` module.

`eval` is a parameter unique to `method = 'save_report'`, specifying which experiment results to output by their experiment name. Specifying `'demo'` means wishing to obtain the results from the Evaluator named `'demo'`.

`method` 指定所希望使用的報告方法，當 `method = 'save_report'`，則會擷取 `Evaluator`/`Describer` 模組評測的結果資料做輸出。

`eval` 是 `method = 'save_data'` 特有的參數，藉由實驗名稱指定哪個實驗的結果做輸出。這邊指定為 `'demo'` 代表希望拿名為 `'demo'` 的 Evaluator 的結果。


`granularity` is a parameter unique to `method = 'save_report'`,  specifying the level of detail, or granularity, of the result data. Specifying 'global' means that the granularity of the score obtained covers the entire dataset as a whole.

Depending on the evaluation methods of different `Evaluator`/`Describer`, scoring might be based on calculating a comprehensive score for the entire dataset, or it might involve calculating scores for each field individually, or even calculating scores between fields.

However, regardless of the evaluation method used, for users, it is usually most practical to understand the "overall score of the entire dataset". Therefore, we have conducted preliminary academic research on different Evaluators/Describers and have appropriately averaged or weighted different scores to provide a `'global' level of scoring granularity that covers the entire dataset.

`granularity` 是 `method = 'save_report'` 特有的參數，指定結果資料的細節程度、我們稱為粒度。這邊指定為 `'global'` 代表取得的是整個資料集一個總體評分的粒度。

根據不同 `Evaluator`/`Describer` 的評測方式，其評分可能是基於整個資料集計算出一個總體分數，或者可能是針對每個欄位單獨計算分數，甚至是欄位與欄位間計算分數。

但無論使用哪種評測，對使用者而言，通常最實用的是了解「整個資料集的總體評分」。因此，我們預先針對不同的 `Evaluator`/`Describer` 進行了學術研究，並對不同評分做適當的平均或加權處理，以便能夠提供以全資料集為單位、`'global'` 的評分粒度。


# Module and Experiment name


The **module name** in YAML is unique, and its arrangement dictates the execution order of the modules within YAML.

If users wish to conduct multiple different experimental setups simultaneously, such as using the same dataset for different synthetic data generation methods, this falls under the **experiment name** level. You can set up multiple **experiment name**s under the same **module name**. For example, you could set up two **experiment name**s under `Synthesizer`, let's assume they are called `A` and `B`:


YAML 的**模組名稱**是唯一的，其編排的順序即是 YAML 執行各模組的順序 (`sequence`)。

如果使用者希望同時做多種不同的實驗設定，例如您想用同樣的資料集做不同的合成資料方式，這屬於**實驗名稱**層級，您可以在同一個**模組名稱**中設定多個**實驗名稱**。以這個例子來說，也就是在 `Synthesizer` 下設定兩個 **實驗名稱**，假設叫 `A` 跟 `B`：


```YAML
Loader:
    my_load:
        {config of my_load}: ...
Preprocessor:
    my_preproc:
        {config of my_preproc}: ...
Synthesizer:
    A:
        {config of A}: ...
    B:
        {config of B}: ...
Postprocessor:
    my_preproc:
        {config of my_preproc}: ...
Report:
    my_save_data:
        {config of my_save_data}: ...
```


The `sequence` of modules in this YAML would be:

這個 YAML 的模組順序 (`sequence`) 即為：


`Loader` -> `Preprocessor` -> `Synthesizer` -> `Postprocessor` -> `Reporter`


And the `Config.config` would be expanded according to the module `sequence` as:

而設定 (`Config.config`) 則會依照模組順序 (`sequence`) ，擴展為：


`Loader: my_load` -> `Preprocessor: my_preproc` -> `Synthesizer: A` -> `Postprocessor: my_preproc` -> `Reporter: my_save_data`
->  `Synthesizer: B` -> `Postprocessor: my_preproc` -> `Reporter: my_save_data`


In the next chapter, "Config Generation," we will provide more specific explanations on how multiple **experiment names** are expanded.

我們在下一章 Config generation 會更具體的說明多個**實驗名稱**如何擴展。


In summary, **experiment name** are customizable, but they cannot be duplicated within the same module.

It is important to note that the following specific **experiment name** string formats are not usable due to `PETsARD`'s internal operations. The `Executor` will return an error and stop if they are used:

1. `*_[*]`, ending an experiment name with an underscore followed by an open bracket, any string, and then a close bracket. `PETsARD` uses this format to append to your **experiment names** to further describe specific experimental process results. For example:
    a. The Nth data result of `Splitter` with TTL splits: `experiment name_[TTL-N]`
    b. `Reporter` results of different reporting granularities: `experiment name_[global/columnwise/pairwise]`


總之**實驗名稱**是可自訂的，但在同一個模組內不能重複。

特別說明，以下這種特定的**實驗名稱**字串型態，因為涉及 `PETsARD` 的內部操作，是無法使用的，`Executor` 會回傳錯誤並停止：

1. `*_[*]`，以半形底線接左中括號、接任意字串、然後接右中括號做**實驗名稱**的結尾：因為 `PETsARD` 會用這樣的形態接續在您的**實驗名稱**以進一步說明特定的實驗流程結果。例如：
    a. `Splitter` TTL 個切分的的第 N 個資料結果：`實驗名稱_[TTL-N]`
    b. `Reporter` 不同報告粒度的結果：`實驗名稱_[global/columnwise/pairwise]`


# Config generation


When the user provides a YAML config file, the `Executor` invokes the internal `Config class to organize the configuration.

The `Config` class employs a **Depth-First Search** (**DFS**) strategy, treating the configuration file as a traversal tree based on the **module name** order (`sequence`). It backtracks to the previous junction after reaching the end of each branch, continuing to explore settings for other **experiment names**. This approach allows the `Executor` to implement a combination of multiple experiments within a single YAML configuration file, efficiently reusing the same experiment setup for numerous experiments. Let's look at an example:


針對使用者提供 YAML 設定檔時，`Executor` 會呼叫內部的 `Config` 類別來組織設定。

`Config` 採用**深度優先搜尋**策略，依照**模組名稱**的順序 (`sequence`)，將設定檔視作一個遍歷樹，它在達到每個分支的末端後、會回溯至前一個分岔路口，繼續探索其他的**實驗名稱**設定。這個方法允許 `Executor` 在一個 YAML 設定檔中，實施多種實驗的組合，並高效重用相同的實驗設置進行多次實驗。我們來看例子：


```YAML
---
Loader:
    data_a:
        {config of data_a}: ...
    data_b:
        {config of data_b}: ...
Preprocessor:
    preproc:
        {config of preproc}: ...
Synthesizer:
    syn_a:
        {config of syn_a}: ...
    syn_b:
        {config of syn_b}: ...
Postprocessor:
    preproc:
        {config of preproc}: ...
Evaluator:
    eval_a:
        {config of eval_a}: ...
    eval_b:
        {config of eval_b}: ...
Report:
    save_data:
        {config of save_data}: ...
    save_report:
        {config of save_report}: ...
...
```


The `sequence` of modules in this YAML would be:

這個 YAML 的模組順序 (`sequence`) 即為：


`Loader` -> `Preprocessor` -> `Synthesizer` -> `Postprocessor` -> `Evaluator` -> `Reporter`


Let's explain in detail how the `Config.config` traverse the experiments, considering each junction point:

我們來搭配每個分岔點，具體說明設定 (`Config.config`) 是怎麼遍歷實驗的：


- Juction 1 - `Loader`: `data_a` or `data_b`
- `Preprocessor`: `preproc`
- Juction 2 - `Synthesizer`: `syn_a` or `syn_b`
- `Postprocessor`: `preproc`
- Juction 3 - `Evaluator`: `eval_a` or `eval_b`
- Juction 4 - `Reporter`: `save_data` or `save_report`


- 分岔點 1 - `Loader`: `data_a` 或 `data_b`
- `Preprocessor`: `preproc`
- 分岔點 2 - `Synthesizer`: `syn_a` 或 `syn_b`
- `Postprocessor`: `preproc`
- 分岔點 3 - `Evaluator`: `eval_a` 或 `eval_b`
- 分岔點 4 - `Reporter`: `save_data` 或 `save_report`


With four junction points, each having two paths, we should have 2*2*2*2 = 16 experiment combinations. We will only list the complete version for the first path, and for the remaining fifteen paths, we will provide a brief explanation:

四個分岔點，每個分岔各兩條路，我們應該有 2*2*2*2 = 16 個實驗組合。我們僅列出第一條路的完整版，後面的十五條路，僅概略說明：


1. `Loader: data_a` -> `Preprocessor: preproc` -> `Synthesizer: syn_a` -> `Postprocessor: preproc` -> `Evaluator: eval_a` -> `Reporter: save_data`

Back to `Evaluator` 回到 `Evaluator`
2. -> `Reporter: save_report`

Back to `Postprocessor` 回到 `Postprocessor`
3. -> `Evaluator: eval_b` -> `Reporter: save_data`

Back to `Evaluator` 回到 `Evaluator`
4. -> `Reporter: save_report`

Back to `Synthesizer` 回到 `Synthesizer`
5. -> `Synthesizer: syn_b` -> `Postprocessor: preproc` -> `Evaluator: eval_a` -> `Reporter: save_data`

6~8 just repeat 2~3 under `Synthesizer: syn_b`
6~8 只是在 `Synthesizer: syn_b` 下重複 2~3

Back to `Loader` 回到 `Loader`
9. `Loader: data_b` -> `Preprocessor: preproc` -> `Synthesizer: syn_a` -> `Postprocessor: preproc` -> `Evaluator: eval_a` -> `Reporter: save_data`

10~16 just repear 2~8 under `Loader: data_b`
10~16 只是在 `Loader: data_b` 下重複 2~8



From the above, we will obtain 16 experiment results.

It's worth noting that `Reporter`'s `method: 'save_data'` and `method: 'save_report'` perform different tasks. `'save_data'` exports the results of the specified module within the experiment combination, while `'save_report'` exports the results of the specified `Evaluator`/`Describer` according to config. Therefore, in reality, we obtain 8 datasets results, plus 8 evaluation reports, totaling 16 experiment results. For more details, please refer to the [Reporter page](https://nics-tw.github.io/PETsARD/Reporter.html).


以上我們將得到 16 個實驗結果。

可以加以說明的是，`Reporter` 的 `method: 'save_data'` 跟 `method: 'save_report'` 做的是不同事情。`'save_data'` 會把該實驗組合當中指定的模組結果輸出，而 `'save_report'` 則會把指定的 `Evaluator`/`Describer` 結果按設定輸出。所以實際上我們是得到 8 個資料集結果、加上 8 個評估報告共 16 個實驗結果。詳情請參考[Reporter頁面](https://nics-tw.github.io/PETsARD/Reporter.html)。


# Config setup


<<<<<<< HEAD
=======
For the third layer in YAML, the parameters for each module should be considered as a dictionary to pass in. In this case, the keys of the dictionary are the parameters of the module. Please see the example below:

>>>>>>> 4a8422d3
對於 YAML 的第三層，每個模組各自的參數，使用者應該將參數視作一個字典來傳入，此時字典的鍵值便是模組的參數。請看下面的例子：


```Python
from PETsARD import Loader


# experiment name: my-adult-income
load = Loader(
    filepath='benchmark/adult-income.csv',
    column_types={
        'category': [
            'workclass',
            'education',
            'marital-status',
            'occupation',
            'relationship',
            'race',
            'gender',
            'native-country',
            'income',
        ],
    },
    na_values={
        'workclass': '?',
        'occupation': '?',
        'native-country': '?',
    }
)
load.load()
print(load.data.head(1))
```



At this point, it would be written in YAML as:

此時轉成 YAML 便會寫成：


```YAML
---
Loader:
    my-adult-income:
        filepath: 'benchmark/adult-income.csv'
        column_types:
            category:
                - workclass
                - education
                - marital-status
                - occupation
                - relationship
                - race
                - gender
                - native-country
                - income
        na_values:
            workclass: '?'
            occupation: '?'
            native-country: '?'
...
```


- The third layer of YAML contains three keys: `filepath`, `column_types`, and `na_values`, corresponding to the parameters of the Loader module.
- The values for each parameter are set according to the module page. In the case of the Loader example:
    - `filepath` is a string. If the string content does not contain any special characters, single or double quotes are not necessary.
    - `na_values` is a dictionary where both keys and values are strings. Dictionaries in YAML are represented as `key: value`, with a space following the colon.
        - The question mark is a special character, hence it is enclosed in single quotes.
<<<<<<< HEAD
    - `column_types` is also a dictionary, with the key `'category'`'s value being a list. Values in the list are represented as `- value`, with a space following the hyphen.
- For other YAML formats, please refer to resources like [wiki - YAML](https://en.wikipedia.org/wiki/YAML).
=======
    - `column_types` is also a dictionary, which the value of the key `'category'` is a list. Values in the list are represented as `- value`, with a space following the hyphen.
- For other YAML formats, please refer to resources [wiki - YAML](https://en.wikipedia.org/wiki/YAML).
>>>>>>> 4a8422d3

- YAML 的第三層有三個鍵 `filepath`、`column_types`、`na_values`，對應 [Loader 模組](https://nics-tw.github.io/PETsARD/Loader.html)的參數。
- 各參數的值均參考模組頁面進行設定。以本例 `Loader` 來說
  - `filepath` 為字串。當字串內容沒有特殊字元時，不需要使用單雙引號。
  - `na_values` 為鍵值對均為字串的字典。YAML 的字典以 `key: value` 方式表示，半形冒號後面需要有一個半形空格。
    - 問號為特殊字元，故使用單引號。
  - `column_types` 亦為字典，而鍵 `'category'` 的值為列表。列表中的值以 `- value` 方式表示，半形連字號後面需要有一個半形空格。
- 其他 YAML 格式，可參閱 [wiki - YAML](https://zh.wikipedia.org/zh-tw/YAML) 等資源。<|MERGE_RESOLUTION|>--- conflicted
+++ resolved
@@ -76,11 +76,7 @@
 - YAML Document Start and End: `---` and `...`
     - A single line composed of three hyphens (`---`) is used to mark the beginning of a YAML configuration file.
     - A single line made up of three dots (`...`) represents the end of a YAML document.
-<<<<<<< HEAD
     - These markers are used in this tutorial primarily to formally display the format. In reality, both of these settings are optional, and `pyyaml can compile without setting either.
-=======
-    - These markers are used in this tutorial for displaying the format formally. Actually `pyyaml` can compile without either marker.
->>>>>>> 4a8422d3
         - It is important to note that `---` is also often used to separate multiple YAML configuration files within a single document, but `PETsARD` only supports the format of **one configuration file per document**.
 - **module name**: A module that performs specific tasks. The modules required for `PETsARD` include:
     - `Loader`: Data loading. See [Loader page](https://nics-tw.github.io/PETsARD/Loader.html).
@@ -96,11 +92,7 @@
 - YAML 文件的開始與結束：`---` 與 `...`
     - 由三個連字號構成的單一行 (`---`) 被用來標示 YAML 設定檔的開始。
     - 由三個半型句點構成的單一行 (`...`) 則代表 YAML 文件的結束。
-<<<<<<< HEAD
     - 本教學使用這些標記，主要是為了正式展現格式。實際上，這兩項設定都是可選的，且 pyyaml 能夠在不設定這兩項的情況下進行編譯。
-=======
-    - 本教學使用這些標記，主要是為了正式展現格式。實際上，`pyyaml` 能夠在不設定這兩項的情況下進行編譯。
->>>>>>> 4a8422d3
         - 需要特別留意的是，`---` 也常被用於在單一文件中分隔多個 YAML 設定檔，但 `PETsARD` 只支援**一個檔案一個設定檔**的形式。
 - **模組名稱**：執行特定工作的模組。`PETsARD` 的模組包含：
     - `Loader`: 資料讀取。見[Loader頁面](https://nics-tw.github.io/PETsARD/Loader.html).
@@ -460,12 +452,8 @@
 
 # Config setup
 
-
-<<<<<<< HEAD
-=======
 For the third layer in YAML, the parameters for each module should be considered as a dictionary to pass in. In this case, the keys of the dictionary are the parameters of the module. Please see the example below:
 
->>>>>>> 4a8422d3
 對於 YAML 的第三層，每個模組各自的參數，使用者應該將參數視作一個字典來傳入，此時字典的鍵值便是模組的參數。請看下面的例子：
 
 
@@ -535,13 +523,8 @@
     - `filepath` is a string. If the string content does not contain any special characters, single or double quotes are not necessary.
     - `na_values` is a dictionary where both keys and values are strings. Dictionaries in YAML are represented as `key: value`, with a space following the colon.
         - The question mark is a special character, hence it is enclosed in single quotes.
-<<<<<<< HEAD
-    - `column_types` is also a dictionary, with the key `'category'`'s value being a list. Values in the list are represented as `- value`, with a space following the hyphen.
-- For other YAML formats, please refer to resources like [wiki - YAML](https://en.wikipedia.org/wiki/YAML).
-=======
     - `column_types` is also a dictionary, which the value of the key `'category'` is a list. Values in the list are represented as `- value`, with a space following the hyphen.
 - For other YAML formats, please refer to resources [wiki - YAML](https://en.wikipedia.org/wiki/YAML).
->>>>>>> 4a8422d3
 
 - YAML 的第三層有三個鍵 `filepath`、`column_types`、`na_values`，對應 [Loader 模組](https://nics-tw.github.io/PETsARD/Loader.html)的參數。
 - 各參數的值均參考模組頁面進行設定。以本例 `Loader` 來說
