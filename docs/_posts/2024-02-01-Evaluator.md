The `Evalutor` module is responsible for evaluting the quality of synthetic data. You can specify evaluation method in `Evaluator` class and use it to examine the synthetic data.

`Evaluator` 模組負責評估合成資料的品質。您可以在 `Evaluator` 類別中指定評估方式並檢驗合成資料。

```Python
from PETsARD import Evaluator


eval = Evaluator(
    method='anonymeter-singlingout_univariate',
    n_attacks=2000
)
eval.create(
    data={
        'ori': split.data[1]['train'],
        'syn': inverse_transformed_data,
        'control': split.data[1]['validation']
    }
)
eval.eval()
print(eval.get_global())
```


# `Evaluator`


To initialise an `Evaluator`, you need to specify the evaluation method to assess the data. It is important to note that for each evaluation method, a separate `Evaluator` needs to be created. In other words, if you need to evaluate a dataset with five different methods, there will be five corresponding `Evaluator` instances.

使用 `Evaluator` 類別的物件之前，您需要指定資料評估方法。需要注意的是，針對每一個評估方法，需要建立各自獨立的 `Evaluator`，亦即如果您要使用五種方法評估資料集，則會需要五個 `Evaluator` 物件。


```Python
eval = Evaluator(
    method,
    **kwargs
)
```


**Parameters**


`method` (`str`): The evaluation method. Case insensitive. The format should be: `{library name}-{function name}`. For example, `'anonymeter-singlingout_univariate'`. 評估方法，字串不區分大小寫。格式須為 `{套件名}-{函式名}`，例如：`'anonymeter-singlingout_univariate'`
- `method = 'default'` will use `PETsARD` default evaluation: SDMetrics - QualityReport (`'sdmetrics-single_table-qualityreport'`). `method = 'default'` 將使用 `PETsARD` 預設的評測方式：SDMetrics - QualityReport (`'sdmetrics-single_table-qualityreport'`).
<<<<<<< HEAD
- `method = 'custom_method'` support users in evaluating with custom Python functions. `method = 'custom_method'` 支援使用者使用自定義 Python 函式做評測。
  - For custom Python functions, we recommend directly inheriting from the `EvaluatorBase` class and implementing its methods to meet the requirements. You can import from here: 對於自定義函式，我們建議直接繼承 `EvaluatorBase` 類別並對其方法加以實現來滿足要求。您可以從這裡導入：

```Python
from PETsARD.evaluator.evaluator_base import EvaluatorBase
```

`custom_method` (`dict`, default=`None`, optional): The dictionary contains the custom method information. It should include: 此字典包含自定義方法的資訊。它應該包括：
    - `filepath` (`str`): The path to the custom method file. 自定義方法檔案的路徑。
    - `method` (`str`): The method name in the custom method file. 自定義方法檔案中的方法名稱。

`**kwargs` (`dict`, optional): The parameters defined by each evaluation methods. See the following sections. 評估方法的自定義參數。詳見後續章節。
=======
- `method = 'custom_method'` support custom Python functions for evaluation. `method = 'custom_method'` 支援使用者使用自定義 Python 函式做評測。
  - For custom Python functions, we recommend directly inheriting from the `EvaluatorBase` class and implementing its methods to meet the requirements. Its location is: 對於自定義函式，我們建議直接繼承 `EvaluatorBase` 類別並對其方法加以實現來滿足要求。它的位置在：

```Python
from PETsARD.evaluator.evaluator_base import EvaluatorBase
```

`custom_method` (`dict`, default=`None`, optional): The dictionary contains the custom method information. It should include: 此字典包含自定義方法的資訊。它應該包括：
    - `filepath` (`str`): The path to the custom method file. 自定義方法檔案的路徑。
    - `method` (`str`): The method name in the custom method file. 自定義方法檔案中的方法名稱。

`**kwargs` (`dict`, optional): The parameters defined by each evaluation methods. See the following sections. 評估方法的自定義參數。詳見後續章節。


>>>>>>> 688b4d9b


<<<<<<< HEAD
## `create()`


Create an `Evaluator` object with the given data.
- `Anonymeter` required three types of data:
    - The original data utilised for synthesis (referred to as `'ori'`)
    - The synthetic data generated from `'ori'` (referred to as `'syn'`)
    - The original data that was not employed for synthesis (referred to as `'control'`).
- `SDMetrics` required two types of data:
    - The original data utilised for synthesis (referred to as `'ori'`)
    - The synthetic data generated from `'ori'` (referred to as `'syn'`)
- Fortunately, if you are utilizing our `Executor` (see [Executor page](https://nics-tw.github.io/PETsARD/Executor.html)), there is no need to concern yourself with this requirement; you are ready to proceed without any additional steps.

=======
Create an `Evaluator` object with the given data. There are three types of data that may be required: the original data utilised for synthesis (referred to as "ori"), the synthetic data generated from "ori" (referred to as "syn"), and the original data that was not employed for synthesis (referred to as "control"). Different evaluation methods have different requirements, see the following section for details. Fortunately, if you are utilizing our pipeline, there is no need to concern yourself with this requirement; you are ready to proceed without any additional steps.

利用資料創建 `Evaluator`。有 3 種類型的資料可能會被用到：用於合成資料的原始資料（"ori"），利用原始資料（"ori"）合成的合成資料（"syn"），以及沒有用於訓練合成資料模型的資料（"control"），不同的評估方法需要有不同的資料種類要求（詳見後續章節）。如果您使用此套件提供的執行流程，則已經符合使用條件，可直接進行下一步，因為系統會自動區分這三類資料。


Create an `Evaluator` object with the given data.
- `Anonymeter` required three types of data:
    - The original data utilised for synthesis (referred to as `'ori'`)
    - The synthetic data generated from `'ori'` (referred to as `'syn'`)
    - The original data that was not employed for synthesis (referred to as `'control'`).
- `SDMetrics` required two types of data:
    - The original data utilised for synthesis (referred to as `'ori'`)
    - The synthetic data generated from `'ori'` (referred to as `'syn'`)
- Fortunately, if you are utilizing our `Executor` (see [Executor page](https://nics-tw.github.io/PETsARD/Executor.html)), there is no need to concern yourself with this requirement; you are ready to proceed without any additional steps.

>>>>>>> 688b4d9b
利用資料創建 `Evaluator`。
- `Anonymeter` 需要三種類型的資料：
    - 用於合成資料的原始資料（`'ori'`）
    - 利用原始資料合成的合成資料（`'syn'`）
    - 沒有用於訓練合成資料模型的資料（`'control'`）
- `SDMetrics` 需要兩種類型的資料：
    - 用於合成資料的原始資料（`'ori'`）
    - 利用原始資料合成的合成資料（`'syn'`）
- 如果您使用此套件提供的 `Executor` （見 [Executor 頁面](https://nics-tw.github.io/PETsARD/Executor.html)），則已經符合使用條件，可直接進行下一步，因為系統會自動區分這三類資料。


```Python
eval.create(
    data = {
      'ori': df_ori,
      'syn': df_syn,
      'control': df_control
    }
)
```


**Parameters**


`data` (`dict`): The dictionary contains 3 types of data, in the forms of `pd.DataFrame`s. The `keys` of `data` are specified above. 包含三種類型資料，需要是 `pd.DataFrame` 的格式。`data` 的 `keys` 可見上述程式碼。


## `eval()`


Evaluate the synthetic dataset.

評估資料集。


## `get_global()`


Returns the global evaluation result. 返回全資料集評估結果。


**Output**


(`pandas.DataFrame`): A dataFrame with the global evaluation result. One row only for representing the whole data result. 一個包含全資料集評估結果的 DataFrame，只用一行來代表整體資料結果。


## `get_columnwise()`


Returns the column-wise evaluation result. 返回逐欄位評估結果。


**Output**


(`pandas.DataFrame`): A dataFrame with the column-wise evaluation result. Each row contains one column in original data. 一個包含逐欄位評估結果的 DataFrame。每一行包含原始數據中的一個欄位。


## `get_pairwise()`


Retrieves the pairwise evaluation result. 返回欄位成對的評估結果。


**Output**


(`pandas.DataFrame`): A dataFrame with the pairwise evaluation result. Each row contains the pairwise relationship between two columns (column x column) in original data. 一個包含欄位成對評估結果的 DataFrame。每一行包含原始數據中的欄位與欄位之間的關係。


## `self.config`


The configuration of `Evaluator` module:

`Evaluator` 模組的參數：


<<<<<<< HEAD
- In standard usage, it includes the `method`, `method_code` from the input parameters, along with other parameters (`kwargs`). 在標準使用情況下，它包括來自輸入參數的 `method`（評測方法）、`method_code`（評測方法代號）、以及其他參數 (`kwargs`)。
- When `method` is set to `'default'`, the `method` will be replaced by the default evaluation method of `PETsARD`: SDMetrics - QualityReport (`'sdmetrics-single_table-qualityreport'`). 當 `method` 設為 `'default'` 時，`method` 將會被 `PETsARD` 預設的評測方法取代：SDMetrics - QualityReport (`'sdmetrics-single_table-qualityreport'`)。
- When `method` is set to `'custom_method'`, it encompasses `method`, `custom_method`. 當 `method` 設為 `'custom_method'` 時，它包含 `method`、`custom_method`（自訂方法）。
    - The `custom_method` dictionary further contains `filepath` and `method` as parameters. 在 `custom_method` 這個字典下又有 `filepath`（自訂方法檔案路徑）與 `method`（自訂方法名稱）兩個參數。
=======
- In standard usage, it includes the `method` and `method_code` from the input parameters, along with other parameters (`kwargs`). 在標準使用情況下，它包括來自輸入參數的 `method`（評測方法）、`method_code`（評測方法代號）、以及其他參數 (`kwargs`)。
- When `method` is set to `'default'`, the `method` will be replaced by the default evaluation method of `PETsARD`: SDMetrics - QualityReport (`'sdmetrics-single_table-qualityreport'`). 當 `method` 設為 `'default'` 時，`method` 將會被 `PETsARD` 預設的評測方法取代：SDMetrics - QualityReport (`'sdmetrics-single_table-qualityreport'`)。
- When `method` is set to `'custom_method'`, it encompasses `method` and `custom_method`. 當 `method` 設為 `'custom_method'` 時，它包含 `method`、`custom_method`（自訂方法）。
    - The `custom_method` dictionary contains `filepath` and `method` as parameters. 在 `custom_method` 這個字典下又有 `filepath`（自訂方法檔案路徑）與 `method`（自訂方法名稱）兩個參數。
>>>>>>> 688b4d9b


## `self.evaluator`


<<<<<<< HEAD
The evaluator itself, instantiated by a factory method.

被工廠方法實例化的評估器本身。
=======
The instantiated evaluator itself.

被實例化的評估器本身。
>>>>>>> 688b4d9b


## `self.data`


<<<<<<< HEAD
Stored according to the `data` input during `.create()`. See the [create()](https://nics-tw.github.io/PETsARD/Evaluator.html#create) documentation for more information.
=======
Stored the `data` input from `.create()` function. See the [create()](https://nics-tw.github.io/PETsARD/Evaluator.html#create) documentation for more information.
>>>>>>> 688b4d9b

按照 `.create()` 時所輸入的 `data` 加以保存。見 [create()](https://nics-tw.github.io/PETsARD/Evaluator.html#create) 說明。


## `self.result`


<<<<<<< HEAD
A dictionary for storing evaluator results. The format varies with different modules.
=======
A dictionary storing evaluator results. The format varies with different modules.
>>>>>>> 688b4d9b

儲存評估器結果的字典。格式隨不同模組而有所不同。


# Available Evaluator Types

<<<<<<< HEAD

In this section, we provide a comprehensive list of supported evaluator types and their `method` name.
=======
>>>>>>> 688b4d9b

In this section, we provide a comprehensive list of supported evaluator types, their `method` name, and their data requirements.

在此章節我們列出所有目前支援的評估類型及其對應的 `method` 名稱與所需資料種類。


<div class="table-wrapper" markdown="block">

| Submodule | Class | Alias (`method` name) | `'ori'` needed | `'syn'` needed | `'control'` needed |
|---|:---:|:---:|:---:|:---:|:---:|
| `anonymeter` | `AnonymeterSinglingOutUnivariate` | 'anonymeter-singlingout_univariate' | ✅ | ✅ | ✅ |
| `anonymeter` | `AnonymeterLinkability` | 'anonymeter-linkability' | ✅ | ✅ | ✅ |
| `anonymeter` | `AnonymeterInference` | 'anonymeter-inference' | ✅ | ✅ | ✅ |
| `sdmetrics` | `SDMetricsDiagnosticReport` | 'sdmetrics-diagnosticreport' | ✅ | ✅ |  |
| `sdmetrics` | `SDMetricsQualityReport` | 'sdmetrics-qualityreport' | ✅ | ✅ |  |
| `automl` | `ML` | 'automl-regression' | ✅ | ✅ |  |
| `automl` | `ML` | 'automl-classification' | ✅ | ✅ |  |
| `automl` | `ML` | 'automl-cluster' | ✅ | ✅ |  |

</div>

<<<<<<< HEAD

<div class="table-wrapper" markdown="block">

| Submodule | Class | Alias (`method` name) |
|---|:---:|:---:|
| `anonymeter` | `AnonymeterSinglingOutUnivariate` | 'anonymeter-singlingout_univariate' |
| `anonymeter` | `AnonymeterLinkability` | 'anonymeter-linkability' |
| `anonymeter` | `AnonymeterInference` | 'anonymeter-inference' |
| `sdmetrics` | `SDMetricsDiagnosticReport` | 'sdmetrics-diagnosticreport' |
| `sdmetrics` | `SDMetricsQualityReport` | 'sdmetrics-qualityreport' |
=======
>>>>>>> 688b4d9b

</div>


## Anonymeter


`anonymeter` is a comprehensive Python library that evaluates various aspects of privacy risks in synthetic tabular data, including Singling Out, Linkability, and Inference risks.

These three points are based on the criteria established by [Article 29 Data Protection Working Party (WP29)](https://ec.europa.eu/justice/article-29/documentation/opinion-recommendation/files/2014/wp216_en.pdf) under the Data Protection Directive (Directive 95/46), as outlined in their written guidance published in 2014, for evaluating the effectiveness standards of anonymization techniques. `anonymeter` received positively reviewed from the [Commission Nationale de l’Informatique et des Libertés (CNIL)](https://www.cnil.fr/en/home) on February 13, 2023, acknowledging its ability to effectively evaluate the three standards of anonymization effectiveness in synthetic data. CNIL recommends using this library to evaluate the risk of re-identification.

Therefore, `PETsARD` includes built-in calls to `anonymeter`. For more details, please refer to its official GitHub: [statice/anonymeter](https://github.com/statice/anonymeter)

`anonymeter` 是一個全面評估合成表格資料中不同層面隱私風險的 Python 函式庫，包括指認性 (Singling Out)、連結性 (Linkability)、和推斷性(Inference)風險。

此三點是根據歐盟個人資料保護指令第29條設立之[個資保護工作小組](https://ec.europa.eu/justice/article-29/documentation/opinion-recommendation/files/2014/wp216_en.pdf) (WP29)，於 2014 年發布的書面指引中所列出，用於評估匿名化技術的有效性標準。而 `anonymeter` 於 2023 年 02 月 13 日受到[法國國家資訊自由委員會](https://www.cnil.fr/en/home) (CNIL)的正面評價，認為此工具能有效評估合成資料的匿名化有效性三個標準，並建議使用本函式庫來評估資料被重新識別的風險。

因此 `PETsARD` 整合了對 `anonymeter` 的使用。更多詳情請參閱其官方 GitHub：[statice/anonymeter](https://github.com/statice/anonymeter)


### `'anonymeter-singlingout_univariate'`


Singling Out risk represents the possibility of still being able to identify a particular individual, their part, or complete records, even after any Privacy-Enhancing Techniques have been applied. In the example from the `anonymeter`, it refers to the scenario where "there is only one person with attributes X, Y, and Z". In other words, attackers may attempt to identify specific individuals.

The paper on `anonymeter` specifically mentions: "It's important to note that singling out does not imply re-identification. Yet the ability to isolate an individual is often enough to exert control on that individual, or to mount other privacy attacks."

指認性風險表示即便經過隱私強化技術處理，仍有多大的可能性去識別出來特定個體，其部分或完整記錄的可能性。以 `anonymeter` 的舉例，就是「只有一個人同時擁有著 X、Y、與 Z 特徵」。換句話說，攻擊者可以嘗試辨識出特定的個體。

`anonymeter` 的論文有特別提到：「值得注意的是，指認不等於重新識別。然而，能夠單獨辨識一個體通常足以對該個體施加控制，或者進行其他隱私攻擊。」


**Parameters**


`n_attacks` (`int`, default=`2000`): Number of times this particular attack will be executed. In this case, it is the number of distinct `queries`. A `query` is a specific condition-based searching command matching only one record in a certain field, achieving Singling Out. A higher number will reduce the statistical uncertainties on the results, at the expense of a longer computation time. 攻擊執行次數，在此是指不重複搜索語句 (`queries`)的數量。搜索語句是特定的條件查詢式，使得該語句能在某欄位中僅對應到一筆資料，達到指認性。較高的數量會降低結果的統計不確定性，但會增加運算時間。


### `'anonymeter-linkability'`


Linkability risk represents the possibility that, even after Privacy-Enhancing Techniques have been applied, or when records exist in different databases, at least two records about the same individual or group of individuals can still be linked together. In the example from the `anonymeter`, it refers to the scenario where "records A and B belong to the same person". In particular, even if attackers cannot single out the specific individual's identity, they may still attempt to establish links between records through shared features or information.

連結性風險表示即使經過隱私強化技術處理、或是存在不同的資料庫中，仍有多大的可能，將至少兩條關於同一個人或一組人的記錄連結在一起。以 `anonymeter` 的舉例，就是「紀錄 A 與紀錄 B 屬於同一個人」。具體來說，即使攻擊者無法指認具體的個體身份，他們仍可能嘗試透過某些共同特徵或資訊，來建立記錄之間的關聯。


**Parameters**


`n_attacks` (`int`, default=`2000`): Number of times this particular attack will be executed. In this case, it is the number of rows in the training dataset. A higher number will reduce the statistical uncertainties on the results, at the expense of a longer computation time. 攻擊執行次數，在此是指訓練資料集行數。較高的數量會降低結果的統計不確定性，但會增加運算時間。

`aux_cols` (`Tuple[List[str], List[str]]`): Columns of the auxiliary information. 輔助資訊欄位。

> The pattern of Linkability attacks assumes that attackers, whether malicious or honest-but-curious users, possesses two sets of non-overlapping original train data columns. When composite synthesized data involving these two sets of data columns is released, the attacker can use the synthetic data to link to their own original data, to determine whether the data from one dataset belongs to certain records in another dataset. In this context, the auxiliary data columns `aux_cols` are the two pieces of information the attackers own. 
> For example, a medical center intends to release synthesized data from their heart disease research, which includes age, gender, postal code, and the number of heart attacks. Meanwhile, the attacker may have obtained real population data, such as gender and postal codes, from public sources or data leaks, along with real epidemiological data, such as age and the frequency of heart attacks, in their original form or in proportion. In this case, `aux_cols` is shown below.
> The potential linkage attack method in this case may be that "due to the close similarity between the real population data and real epidemiological data with the values in this synthesized data, it is possible to link the age and the frequency of heart attacks of a certain group of people from the population data, or link the gender and place of residence of a certain group of people from the epidemiological data."
> `aux_cols` involves domain-specific knowledge about the dataset, so neither `PETsARD` nor `anonymeter` provide default values for it. Users need to configure it themselves based on their understanding of the dataset. In future updates, following the experimental approach outlined in the `anonymeter` paper, different amounts of auxiliary information will be considered. The attacker's auxiliary information will be sampled from "only two columns" to "the maximum number of columns in the dataset," and these options will be provided as default values.

> 連結性攻擊的攻擊樣態，是假定攻擊者，無論惡意還是誠實但好奇的使用者，擁有兩部分不重疊的原始訓練資料欄位，而當涉及這兩份資料欄位的綜合性合成資料被釋出，攻擊者便可以用合成資料連結到自己手中的原始資料，來推測哪些資料是互相對應的。此時輔助資料欄位 `aux_cols` 便是這兩批資料所各自包含的資料欄位。
> 舉例來說，某間醫學中心要釋出自己心臟病研究的合成資料，其中包括了年齡、性別、郵遞區號、心臟病發次數，而攻擊者可能已經從公開資料或資料洩漏中，得知了真實的戶政資料：性別與郵遞區號、以及真實的流行病學資料：年紀與心臟病發次數，兩種資料的比例或原始資料。那 `aux_cols` 便如下方程式碼。
> 而此時潛在的連結性攻擊方式，便可能是「由於真實戶政資料跟真實流行病學資料，都跟此合成資料的數值差異足夠接近，於是可以由戶政資料連結出某群人的年紀與心臟病發次數，或是由流行病學資料連結出某群人的性別與居住地」。
> `aux_cols` 涉及對資料集的專業知識，故 `PETsARD`  跟 `anonymeter` 均不設預設值，須由使用者自行設定。在未來更新中，也將依照 `anonymeter` 論文的實驗方式，考量不同數量的輔助資訊，將攻擊者的輔助資訊從「僅有兩列」到「資料集的最大列數」所有抽樣方式都遍歷考慮一次，提供這樣的預設值。


```Python
aux_cols = [
    ['sex', 'zip_code'], # public
    ['age', 'heart_attack_times'] # private
]
```

`n_neighbors` (`int`, default=`10`): The N closest neighbors considered for the link search. 連結搜索時考慮的前 N 個最近鄰居數量。

> To handle mixed data types, `anonymeter` uses Gower's Distance/Similarity:
> - Numeric  variables: Gower's Distance is the absolute difference between the normalized values.
> - Categorical variables: Gower's Distance is 1 if the values are not equal.
> After combining all attributes, the Manhattan Distance is calculated, and return the nearest N neighbors. So, in the context of Linkability risk, `n_neighbors` represents how close the two sets of data from the same person need to be linked to be considered a successful linkability attack.

> 為了處理混合資料類型的資料，`anonymeter` 使用的是高爾距離/高爾相似性 (Gower's Distance/Similarity)：
> - 數值型變數：高爾距離為歸一化後兩者相差的絕對值
> - 類別型變數：只要不相等，高爾距離即為 1
> 綜合所有屬性之後計算其曼哈頓距離，最後返回最近的 N 個鄰居。於是 `n_neighbors` 在連結性風險上的意思，是指同一個人的兩批資料，要在多近的距離內被連結到，才算是連結性攻擊成功。


### `'anonymeter-inference'`


Inference risk represents the possibility that, even after Privacy-Enhancing Techniques have been applied, there is still a significant chance of deducing the value of an attribute from the values of a set of other attributes. In the example from the `anonymeter`, it refers to the scenario where "a person with attributes X and Y also have Z". To phrase it differently, even if attackers cannot single out individual identities or cannot link different records, they may still be able to deduce specific information via statistical analysis or other methods.

推斷性風險代表的是即使經過隱私強化技術處理，仍有多大的可能，從一組其他的特徵中推斷出某個特徵的值。以 `anonymeter` 的舉例，就是「擁有特徵 X 和特徵 Y 的人也擁有特徵 Z」。也就是說，即使攻擊者無法指認個體身分、也無法連結不同紀錄，攻擊者仍可以透過統計分析或其他方法來推斷出特定的資訊。


**Parameters**


`n_attacks` (`int`, default=`2000`): Number of times this particular attack will be executed. In this case, it is the number of rows in the training dataset. A higher number will reduce the statistical uncertainties on the results, at the expense of a longer computation time. 攻擊執行次數，在此是指訓練資料集行數。較高的數量會降低結果的統計不確定性，但會增加運算時間。

`secret` (`str`) Column(s) of secret information. 秘密資訊欄位。

`aux_cols` (`List[str]`) Columns of auxiliary information. 輔助資訊欄位。

> In the context of Inference risk, the parameters `secret` and `aux_cols` go hand in hand. `secret` represents the attribute that is kept confidential, and in this scenario, `aux_cols` are the attributes other than secret that are considered to provide auxiliary information to the attacker.
>The example provided by `anonymeter` suggests the following configuration:

> 在推斷性風險中，`secret` 與 `aux_cols` 參數是一體兩面的，secret 代表被保密的屬性 (attribute)，此時 `aux_cols` 則是除了 `secret` 以外的屬性、都被認為可以提供攻擊者輔助資訊。
> `anonymeter` 的範例建議了以下的設定方法：

```Python
columns = ori_data.columns

for secret in columns:
    aux_cols = [col for col in columns if col != secret]
    evaluator = InferenceEvaluator(
        aux_cols=aux_cols,
        secret=secret,
        ...
    )
```

> This approach allows us to iterate through each column considered as a `secret`. And following the method outlined in the `anonymeter` paper, averaging all the risk results for the `secret` attributes results in the dataset's overall inference risk.

> 這樣能遍歷每個欄位被視作 `secret`。然後參考 `anonymeter` 論文的方法，對所有 `secret` 的風險結果取平均、則為資料集整體的推論性風險。


### `get_global()`


Retrieve the evaluation results from `anonymeter` methods.

獲取 `anonymeter` 方法的評估結果。


**Outputs**

(`pd.DataFrame`): The evaluation results. Below is an example. 評估結果，範例如下。


<div class="table-wrapper" markdown="block">

| | risk | risk_CI_btm | risk_CI_top | attack_rate | attack_rate_err | baseline_rate | baseline_rate_err | control_rate | control_rate_err |
|:---:|:---:|:---:|:---:|:---:|:---:|:---:|:---:|:---:|:---:|
| result | 0.998962 | 0.997923 | 1.0 | 0.999041 | 0.000959 | 0.024413 | 0.006695 | 0.076813 | 0.011631 |

</div>


<div class="table-wrapper" markdown="block">

| Key | Definition | 定義 |
|:---:|:---:|:---:|
| Risk | Privacy Risk | 隱私風險 |
| risk_CI_btm | The bottom of confidence interval of Privacy Risk | 隱私風險信賴區間下界 |
| risk_CI_top | The top of confidence interval of Privacy Risk | 隱私風險信賴區間上界 |
| attack_rate | The Main Privacy Attack rate | 主要隱私攻擊率 |
| attack_rate_err | Error of Main Privacy Attack rate | 主要隱私攻擊率誤差 |
| baseline_rate | The Baseline Privacy Attack rate | 基線隱私攻擊率 |
| baseline_rate_err | Error of the Baseline Privacy Attack rate | 基線隱私攻擊率誤差 |
| control_rate | The Control Privacy Attack rate | 控制隱私攻擊率 |
| control_rate_err | Error of the Control Privacy Attack rate | 控制隱私攻擊率誤差 |

</div>


- Privacy Risk is a high level estimation of specific privacy risk obtained from the attack rates mentioned below. Its formula is as follows.
    - The numerator represents the attacker's exploitation of synthetic data, as the Main Attack to excess of the Control Attack success rate.
    - The denominator is the normalization factor by 1 minus Control Attack, representing the signifying the effectiveness of Main Attack relative to the Perfect Attacker (100%), to calculate the difference in the numerator.
    - Perfect Attacker is a concept that represents an all-knowing, all-powerful attacker. In our evaluating, this means they have a 100% chance of a successful attack. Therefore, the underlying idea behind this score is that Main Attack, due to their access to synthesized data, have a higher success rate compared to Control Attack. However, the proportion of this success rate increase relative to the Perfect Attacker's perfect success rate is what matters.
    - Ranging from zero to one, with higher numbers indicating higher privacy risk, the information provided by synthetic data brings attackers closer to that of a perfect attacker.

- 隱私風險是綜合下述攻擊率而得到的對特定隱私風險的評估，其公式如下。
  - 分子代表攻擊者利用合成資料的攻擊、也就是主要攻擊對控制攻擊成功率的改進。
  - 分母則以 1 - 控制攻擊 代表主要攻擊相對於完美攻擊者 (100%) 的效果，作為歸一化因子計算分子的差異。
  - 完美攻擊者是一個概念，代表著一個全知全能的攻擊者，在我們的驗測中，這表示他有 100% 的成功攻擊機會。因此，這個分數背後的思想是，主要攻擊因為取得合成資料，因此相對於控制攻擊有更高的成功率，但這個成功率提升，相對於完美攻擊者完美的成功率提升，所佔的比例有多少。
  - 0 到 1，數字越大代表隱私的風險越高，合成資料提供的資訊能使攻擊者越接近完美攻擊者。


$$\text{PrivacyRisk} = \frac{\text{AttackRate}_{\text{Main}}-\text{AttackRate}_{\text{Control}}}{1-\text{AttackRate}_{\text{Control}}}$$


- Attack Rate refers to the proportion of successful executions of a specific attack, whether by malicious or honest-but-curious users. Also called Success Attack Rate.
  - Since it is assumed that each attack is independent, and attacks are only concerned with either success or failure, they can be modeled as Bernoulli trials. The Wilson Score Interval can be used to estimate the binomial success rate and adjusted confidence interval as below. The default of confidence level is 95%.
  - From zero to one, a higher number indicates a higher success rate for that specific attack.

- 攻擊率意指無論是由惡意還是誠實但好奇的使用者成功執行特定攻擊的比例。又被稱為成功攻擊率。
  - 由於假設每次攻擊都是獨立的，而攻擊只關心成功或失敗兩種結果，因此它們可以被建模為伯努利試驗。可以使用威爾遜分數區間來估算二項式成功率與調整後的信賴區間如下。預設信心水準為 95%。
  - 0 到 1，數字越大代表該特定攻擊的成功率越高。


$$
\text{AttackRate} =
\frac{N_{\text{Success}}+\frac{ {Z}^{2} }{2} }{ N_{\text{Total}}+{Z}^{2} }\quad\left
\{\begin{matrix}
N_{\text{Success}} & \text{Number of Success Attacks}\\
N_{\text{Total}} & \text{Number of Total Attacks}\\
Z & Z\text{ score of confidence level}
\end{matrix}
\right.
$$


- Main Attack Rate refers to the attack rate inferred from the training data records using synthetic data.
- 主要攻擊率 (Main Attack Rate) 是指使用合成資料來推斷訓練資料紀錄的攻擊率。


- Baseline Attack Rate or Naive Attack Rate is the success rate inferred from the training data records using random guessing.
  - The Baseline Attack Rate provides a benchmark for measuring the strength of attacks. If the Main Attack Rate is less than or equal to the Baseline Attack Rate, it indicates the Main Attack modeling is less effective than random guessing. In this case, the result is meaningless, and the `anonymeter` library will issue a warning, suggesting that users should exclude such results from their analysis to avoid incorrectly reporting a "no risk" outcome. `PETsARD` will directly return the result, and users are responsible for their own filtering.
    - The possibility of the Main Attack being inferior to random includes scenarios with insufficient attack occurrences (`n_attacks`), attackers having too little auxiliary information (e.g., misconfigured `aux_cols` in the inference function), or issues with the data itself (e.g., too few columns, too few records, or too few combinations of categorical variables).
- 基線攻擊率 (Baseline Attack Rate) 或是天真攻擊率 (Naive Attack Rate) 則是使用隨機猜測來推斷訓練資料紀錄的成功率。
  - 基線攻擊率提供了衡量攻擊強度的基準值，如果主要攻擊率小於等於基線攻擊率，則代表主要攻擊的建模、其效果還不如隨機猜測，此時結果沒有意義，`anonymeter`函式庫會在回傳結果的同時。警告用戶應該從分析中加以排除，避免錯誤的報告成「沒有風險」的結果。`PETsARD` 會直接回傳結果，請用戶自行篩選。
  - 導致主要攻擊率不如隨機猜測的可能性，包括攻擊次數過少 (`n_attacks`)，攻擊者可獲得的輔助資訊過少（例如 inference 功能中 `aux_cols` 設定錯誤），或者資料本身存在問題（例如欄位數量不足、記錄太少、或者類別變數的排列組合過於有限等情況）。


- Control Attack Rate is the attack rate inferred from the control data records using synthetic data.
- 控制攻擊率 (Control Attack Rate) 則是使用合成資料來推斷控制資料紀錄的攻擊率。


## SDMetrics


The Python library `sdmetrics`, which is developed by [datacebo](https://docs.sdv.dev/sdmetrics/) evaluates the synthetic data in two perspectives: data validity (`'sdmetrics-diagnosticreport'`) and data quality (`'sdmetrics-qualityreport'`).

由 [datacebo](https://docs.sdv.dev/sdmetrics/) 開發的 Python 套件 `sdmetrics` 從以下兩個面向評估合成資料：資料效度 (data validity) (`'sdmetrics-diagnosticreport'`)及資料品質 (data quality) (`'sdmetrics-qualityreport'`)。


### `'sdmetrics-diagnosticreport'`


It evaluates whether the data structure of the synthetic data is similar to that of the original data. Given that these two datasets are expected to exhibit similarity in basic properties, such as identical column names and comparable column ranges, the evaluation score should ideally approach 100%.

此指標衡量合成資料的資料結構是否與原始資料相似。由於兩資料集在基本性質上（如欄位名稱應一致、欄位的值域應相似）必須有高度相似性，因此此分數應盡可能接近 100%。


#### `get_global()`


Retrieve the global evaluation results from `'sdmetrics-diagnosticreport'` methods.

獲取 `'sdmetrics-diagnosticreport'` 方法的全域評估結果。


**Outputs**


(`pd.DataFrame`): The evaluation results. Below is an example. 評估結果，範例如下。


<div class="table-wrapper" markdown="block">

| | Score | Data Validity | Data Structure |
|:---:|:---:|:---:|:---:|
| result | 1.0 | 1.0 | 1.0 |

</div>


The `Score` is calculated as the average of two properties: `Data Validity` and `Data Structure`. The former metrics is the average of the data validity score across all columns. The data validity score for each column is the average of the following metrics: `KeyUniqueness` (ensuring uniqueness of primary keys), `BoundaryAdherence` or `CategoryAdherence` (verifying that the synthetic data's range or categories conform to those of the original data). On the other hand, `Data Structure` checks whether the synthetic data shares identical column names with the original data. See [SDMetrics website](https://docs.sdv.dev/sdmetrics/reports/diagnostic-report/whats-included) for more information.

`Score` 為兩指標 `Data Validity` 及 `Data Structure` 的平均。前者是資料效度分數在各欄位的平均。每個欄位的資料效度分數由以下指標組成：`KeyUniqueness` （確保資料主鍵 (primary keys) 的唯一性）, `BoundaryAdherence` or `CategoryAdherence` (確保合成資料的值域或類別與原始資料一致). 而 `Data Structure` 則是檢查合成資料與原始資料的欄位名稱是否相同。詳見 [SDMetrics website](https://docs.sdv.dev/sdmetrics/reports/diagnostic-report/whats-included).


#### `get_columnwise()`


Retrieve the column-wise evaluation results from `'sdmetrics-diagnosticreport'` methods. Only `Data Validity` metric is provided. See the above section for further information about `Data Validity`.

獲取 `'sdmetrics-diagnosticreport'` 方法的各欄位評估結果。僅提供 `Data Validity` 指標的結果。關於 `Data Validity` 的細節，詳見上方章節。


**Outputs**


(`pd.DataFrame`): The evaluation results. Below is an example. 評估結果，範例如下。 


<div class="table-wrapper" markdown="block">

| | Property | Metric | Score |
|:---:|:---:|:---:|:---:|
| age | Data Validity | BoundaryAdherence | 1.0 |

</div>


### `'sdmetrics-qualityreport'`


It evaluates whether the synthetic data is similar to the original data in the respect to statistics. The higher the score, the better the quality.

此指標衡量合成資料是否與原始資料在統計指標上相似。分數越高代表合成資料品質越好。


#### `get_global()`


Retrieve the global evaluation results from `'sdmetrics-qualityreport'` methods.

獲取 `'sdmetrics-qualityreport'` 方法的全域評估結果。


**Outputs**


(`pd.DataFrame`): The evaluation results. Below is an example. 評估結果，範例如下。 


<div class="table-wrapper" markdown="block">

| | Score | Column Shapes | Column Pair Trends |
|:---:|:---:|:---:|:---:|
| result | 1.0 | 1.0 | 1.0 |

</div>


The `Score` is calculated as the average of two properties: `Column Shapes` and `Column Pair Trends`. The former metrics is the average of the KSComplement/TVComplement across all columns. The latter metrics is the average of Correlation Similarity/Contingency Similarity across all columns pairs. See [SDMetrics website](https://docs.sdv.dev/sdmetrics/reports/quality-report/whats-included) for more information.

`Score` 為兩指標 `Column Shapes` 及 `Column Pair Trends` 的平均。前者是每個欄位 KSComplement/TVComplement 值的平均。後者每個欄位組（column pair，兩個欄位即為一個欄位組）的 Correlation Similarity/Contingency Similarity 的平均。詳見 [SDMetrics website](https://docs.sdv.dev/sdmetrics/reports/quality-report/whats-included).


#### `get_columnwise()`


Retrieve the column-wise evaluation results from `'sdmetrics-qualityreport'` methods. Only `Column Shapes` metric is provided. See the above section for further information about `Column Shapes`.

獲取 `'sdmetrics-qualityreport'` 方法的各欄位評估結果。僅提供 `Column Shapes` 指標的結果。關於 `Column Shapes` 的細節，詳見上方章節。


**Outputs**


(`pd.DataFrame`): The evaluation results. Below is an example. 評估結果，範例如下。


<div class="table-wrapper" markdown="block">

| | Property | Metric | Score |
|:---:|:---:|:---:|:---:|
| age | Column Shapes | KSComplement | 1.0 |

</div>


#### `get_pairwise()`

Retrieve the pairwise evaluation results from `'sdmetrics-qualityreport'` methods. Only `Column Pair Trends` metric is provided. See the above section for further information about `Column Pair Trends`.

獲取 `'sdmetrics-qualityreport'` 方法的欄位組合評估結果。僅提供 `Column Pair Trends` 指標的結果。關於 `Column Pair Trends` 的細節，詳見上方章節。

**Outputs**

(`pd.DataFrame`): The evaluation results. Below is an example. 評估結果，範例如下。


<div class="table-wrapper" markdown="block">

| | Property | Metric | Score | Real Correlation | Synthetic Correlation |
|:---:|:---:|:---:|:---:|:---:|:---:|
| (age, workclass) | Column Pair Trends | ContingencySimilarity | 1.0 | NaN | NaN |

<<<<<<< HEAD
</div>

=======

</div>

## AutoML

To assess the utility of synthetic datasets, one may conduct machine learning model training on these datasets and compare the results with those obtained from training on original datasets. If the scores closely approximate or even surpass those achieved with original datasets, it suggests that the synthetic datasets are suitable for utilisation. To ensure the robustness of the results, the model will be trained and evaluated five times (in default, can be changed via the parameter `n_splits`), and the average of the results will be computed to derive the final result. Only basic data preprocessing steps will be applied, such as removing missing values and normalization.

使用者可以透過利用合成資料訓練機器學習模型，並將結果與利用原始資料訓練的模型結果比較，來得知合成資料的實用性。若兩者分數接近，甚至是超過原始資料的表現，代表合成資料具有高度的實用性。每個模型會用不同的資料切分訓練、衡量五次（次數為預設值，可藉由 `n_splits` 調整），並回傳算數平均數作為結果，以提升結果的可靠性。在過程中只會進行基本的資料前處理，如移除遺失值與標準化。

### `'automl-regression'`

Evaluate the utility based on regression tasks, where the data will undergo training on linear regression, random forest regression, and gradient boosting regression using default hyper-parameters. The evaluation metric employed will be the coefficient of determination ($R^2$).

用迴歸任務衡量實用性。使用的機器學習模型包含：線性迴歸、隨機森林迴歸、梯度提升迴歸，三者皆以預設超參數進行訓練。使用的衡量指標為 $R^2$。

**Parameters**

`target` (`str`): The target column of the data. Should be a numerical column. 資料集中用於預測的目標欄位，需為數值欄位。

`n_splits` (`int`, default=`5`): The parameter for k-fold cross validation. Should be greater than 1. 在 k-fold 交叉驗證時的 k 值。需大於 1。

### `'automl-classification'`

Evaluate the utility based on classification tasks, where the data will undergo training on logistic regression, SVC, random forest, and gradient boosting classification using default hyper-parameters. The evaluation metric employed will be the F1-score.

用分類任務衡量實用性。使用的機器學習模型包含：羅吉斯迴歸、支援向量機、隨機森林、梯度提升分類，四者皆以預設超參數進行訓練。使用的衡量指標為 F1 分數。

**Parameters**

`target` (`str`): The target column of the data. 資料集中用於預測的目標欄位。

`n_splits` (`int`, default=`5`): The parameter for k-fold cross validation. Should be greater than 1. 在 k-fold 交叉驗證時的 k 值。需大於 1。

### `'automl-cluster'`

Evaluate the utility based on clustering tasks, where the data will undergo training on k-means with different cluster numbers: 4, 5, and 6 (can be changed via `n_clusters`). Other hyper-parameters are the same. The evaluation metric employed will be the silhouette score.

用聚類任務衡量實用性。使用的機器學習模型包含：不同類別數（4、5、6，可藉由 `n_clusters` 調整）的 k-平均演算法，三者皆以預設超參數進行訓練。使用的衡量指標為輪廓係數。

**Parameters**

`n_clusters` (`list`, default=`[4, 5, 6]`): A list of numbers of clusters.

`n_splits` (`int`, default=`5`): The parameter for k-fold cross validation. Should be greater than 1. 在 k-fold 交叉驗證時的 k 值。需大於 1。

### `get_global()`

Retrieve the evaluation results from AutoML methods.

獲取 AutoML 方法的評估結果。

**Outputs**

(`pd.DataFrame`): The evaluation results. Below is an example. 評估結果，範例如下。 

| ori_mean | ori_std | syn_mean | syn_std | pct_change |
|:---:|:---:|:---:|:---:|:---:|
| 0.413081 | 0.084311 | 0.034577 | 0.519624 | -37.8504 |

In the table provided, `ori_mean` and `syn_mean` represent the average scores across all runs and models obtained from the original dataset and the synthetic dataset, respectively. Correspondingly, `ori_std` and `syn_std` denote the respective standard deviations. The `pct_change` column signifies the percentage improvement of the results observed on the synthetic dataset compared to the original dataset. A positive value in this column indicates that the performance of the synthetic dataset surpasses that of the original dataset, while a negative value suggests the opposite.

在上述表格中，`ori_mean` 和 `syn_mean` 分別代表原始資料與合成資料在各次執行與各模型的分數平均。同樣的，`ori_std` 和 `syn_std` 分別代表相對應的標準差。而 `pct_change` 代表相比於原始資料上的平均表現，在合成資料上表現進步的百分比。正值代表合成資料上的表現優於原始資料上的表現；負值則代表原始資料上的表現優於合成資料上的表現。

>>>>>>> 688b4d9b

# Refenece


For explanations of the library in this paper and translations of terminologies between Chinese and English, please refer to the following references:

本文之函式庫解釋與中英用詞翻譯，請參閱以下文獻：

- Giomi, M., Boenisch, F., Wehmeyer, C., & Tasnádi, B. (2023). A Unified Framework for Quantifying Privacy Risk in Synthetic Data. *Proceedings of Privacy Enhancing Technologies Symposium*, 2023(2), 312–328. https://doi.org/10.56553/popets-2023-0055
- 蔡柏毅（2021）。淺談個資「去識別化」與「合理利用」間的平衡。《金融聯合徵信》，第三十九期，2021年12月。<|MERGE_RESOLUTION|>--- conflicted
+++ resolved
@@ -43,7 +43,6 @@
 
 `method` (`str`): The evaluation method. Case insensitive. The format should be: `{library name}-{function name}`. For example, `'anonymeter-singlingout_univariate'`. 評估方法，字串不區分大小寫。格式須為 `{套件名}-{函式名}`，例如：`'anonymeter-singlingout_univariate'`
 - `method = 'default'` will use `PETsARD` default evaluation: SDMetrics - QualityReport (`'sdmetrics-single_table-qualityreport'`). `method = 'default'` 將使用 `PETsARD` 預設的評測方式：SDMetrics - QualityReport (`'sdmetrics-single_table-qualityreport'`).
-<<<<<<< HEAD
 - `method = 'custom_method'` support users in evaluating with custom Python functions. `method = 'custom_method'` 支援使用者使用自定義 Python 函式做評測。
   - For custom Python functions, we recommend directly inheriting from the `EvaluatorBase` class and implementing its methods to meet the requirements. You can import from here: 對於自定義函式，我們建議直接繼承 `EvaluatorBase` 類別並對其方法加以實現來滿足要求。您可以從這裡導入：
 
@@ -56,26 +55,13 @@
     - `method` (`str`): The method name in the custom method file. 自定義方法檔案中的方法名稱。
 
 `**kwargs` (`dict`, optional): The parameters defined by each evaluation methods. See the following sections. 評估方法的自定義參數。詳見後續章節。
-=======
-- `method = 'custom_method'` support custom Python functions for evaluation. `method = 'custom_method'` 支援使用者使用自定義 Python 函式做評測。
-  - For custom Python functions, we recommend directly inheriting from the `EvaluatorBase` class and implementing its methods to meet the requirements. Its location is: 對於自定義函式，我們建議直接繼承 `EvaluatorBase` 類別並對其方法加以實現來滿足要求。它的位置在：
-
-```Python
-from PETsARD.evaluator.evaluator_base import EvaluatorBase
-```
-
-`custom_method` (`dict`, default=`None`, optional): The dictionary contains the custom method information. It should include: 此字典包含自定義方法的資訊。它應該包括：
-    - `filepath` (`str`): The path to the custom method file. 自定義方法檔案的路徑。
-    - `method` (`str`): The method name in the custom method file. 自定義方法檔案中的方法名稱。
-
-`**kwargs` (`dict`, optional): The parameters defined by each evaluation methods. See the following sections. 評估方法的自定義參數。詳見後續章節。
-
-
->>>>>>> 688b4d9b
-
-
-<<<<<<< HEAD
+
+
 ## `create()`
+
+Create an `Evaluator` object with the given data. There are three types of data that may be required: the original data utilised for synthesis (referred to as "ori"), the synthetic data generated from "ori" (referred to as "syn"), and the original data that was not employed for synthesis (referred to as "control"). Different evaluation methods have different requirements, see the following section for details. Fortunately, if you are utilizing our pipeline, there is no need to concern yourself with this requirement; you are ready to proceed without any additional steps.
+
+利用資料創建 `Evaluator`。有 3 種類型的資料可能會被用到：用於合成資料的原始資料（"ori"），利用原始資料（"ori"）合成的合成資料（"syn"），以及沒有用於訓練合成資料模型的資料（"control"），不同的評估方法需要有不同的資料種類要求（詳見後續章節）。如果您使用此套件提供的執行流程，則已經符合使用條件，可直接進行下一步，因為系統會自動區分這三類資料。
 
 
 Create an `Evaluator` object with the given data.
@@ -88,23 +74,6 @@
     - The synthetic data generated from `'ori'` (referred to as `'syn'`)
 - Fortunately, if you are utilizing our `Executor` (see [Executor page](https://nics-tw.github.io/PETsARD/Executor.html)), there is no need to concern yourself with this requirement; you are ready to proceed without any additional steps.
 
-=======
-Create an `Evaluator` object with the given data. There are three types of data that may be required: the original data utilised for synthesis (referred to as "ori"), the synthetic data generated from "ori" (referred to as "syn"), and the original data that was not employed for synthesis (referred to as "control"). Different evaluation methods have different requirements, see the following section for details. Fortunately, if you are utilizing our pipeline, there is no need to concern yourself with this requirement; you are ready to proceed without any additional steps.
-
-利用資料創建 `Evaluator`。有 3 種類型的資料可能會被用到：用於合成資料的原始資料（"ori"），利用原始資料（"ori"）合成的合成資料（"syn"），以及沒有用於訓練合成資料模型的資料（"control"），不同的評估方法需要有不同的資料種類要求（詳見後續章節）。如果您使用此套件提供的執行流程，則已經符合使用條件，可直接進行下一步，因為系統會自動區分這三類資料。
-
-
-Create an `Evaluator` object with the given data.
-- `Anonymeter` required three types of data:
-    - The original data utilised for synthesis (referred to as `'ori'`)
-    - The synthetic data generated from `'ori'` (referred to as `'syn'`)
-    - The original data that was not employed for synthesis (referred to as `'control'`).
-- `SDMetrics` required two types of data:
-    - The original data utilised for synthesis (referred to as `'ori'`)
-    - The synthetic data generated from `'ori'` (referred to as `'syn'`)
-- Fortunately, if you are utilizing our `Executor` (see [Executor page](https://nics-tw.github.io/PETsARD/Executor.html)), there is no need to concern yourself with this requirement; you are ready to proceed without any additional steps.
-
->>>>>>> 688b4d9b
 利用資料創建 `Evaluator`。
 - `Anonymeter` 需要三種類型的資料：
     - 用於合成資料的原始資料（`'ori'`）
@@ -184,65 +153,34 @@
 
 `Evaluator` 模組的參數：
 
-
-<<<<<<< HEAD
 - In standard usage, it includes the `method`, `method_code` from the input parameters, along with other parameters (`kwargs`). 在標準使用情況下，它包括來自輸入參數的 `method`（評測方法）、`method_code`（評測方法代號）、以及其他參數 (`kwargs`)。
 - When `method` is set to `'default'`, the `method` will be replaced by the default evaluation method of `PETsARD`: SDMetrics - QualityReport (`'sdmetrics-single_table-qualityreport'`). 當 `method` 設為 `'default'` 時，`method` 將會被 `PETsARD` 預設的評測方法取代：SDMetrics - QualityReport (`'sdmetrics-single_table-qualityreport'`)。
 - When `method` is set to `'custom_method'`, it encompasses `method`, `custom_method`. 當 `method` 設為 `'custom_method'` 時，它包含 `method`、`custom_method`（自訂方法）。
     - The `custom_method` dictionary further contains `filepath` and `method` as parameters. 在 `custom_method` 這個字典下又有 `filepath`（自訂方法檔案路徑）與 `method`（自訂方法名稱）兩個參數。
-=======
-- In standard usage, it includes the `method` and `method_code` from the input parameters, along with other parameters (`kwargs`). 在標準使用情況下，它包括來自輸入參數的 `method`（評測方法）、`method_code`（評測方法代號）、以及其他參數 (`kwargs`)。
-- When `method` is set to `'default'`, the `method` will be replaced by the default evaluation method of `PETsARD`: SDMetrics - QualityReport (`'sdmetrics-single_table-qualityreport'`). 當 `method` 設為 `'default'` 時，`method` 將會被 `PETsARD` 預設的評測方法取代：SDMetrics - QualityReport (`'sdmetrics-single_table-qualityreport'`)。
-- When `method` is set to `'custom_method'`, it encompasses `method` and `custom_method`. 當 `method` 設為 `'custom_method'` 時，它包含 `method`、`custom_method`（自訂方法）。
-    - The `custom_method` dictionary contains `filepath` and `method` as parameters. 在 `custom_method` 這個字典下又有 `filepath`（自訂方法檔案路徑）與 `method`（自訂方法名稱）兩個參數。
->>>>>>> 688b4d9b
 
 
 ## `self.evaluator`
 
-
-<<<<<<< HEAD
-The evaluator itself, instantiated by a factory method.
-
-被工廠方法實例化的評估器本身。
-=======
 The instantiated evaluator itself.
 
 被實例化的評估器本身。
->>>>>>> 688b4d9b
 
 
 ## `self.data`
 
-
-<<<<<<< HEAD
-Stored according to the `data` input during `.create()`. See the [create()](https://nics-tw.github.io/PETsARD/Evaluator.html#create) documentation for more information.
-=======
-Stored the `data` input from `.create()` function. See the [create()](https://nics-tw.github.io/PETsARD/Evaluator.html#create) documentation for more information.
->>>>>>> 688b4d9b
-
-按照 `.create()` 時所輸入的 `data` 加以保存。見 [create()](https://nics-tw.github.io/PETsARD/Evaluator.html#create) 說明。
+Stored the `data` input from `.create()` function. See the [`create()`](https://nics-tw.github.io/PETsARD/Evaluator.html#create) documentation for more information.
+
+按照 `.create()` 時所輸入的 `data` 加以保存。見 [`create()`](https://nics-tw.github.io/PETsARD/Evaluator.html#create) 說明。
 
 
 ## `self.result`
 
-
-<<<<<<< HEAD
-A dictionary for storing evaluator results. The format varies with different modules.
-=======
 A dictionary storing evaluator results. The format varies with different modules.
->>>>>>> 688b4d9b
 
 儲存評估器結果的字典。格式隨不同模組而有所不同。
 
 
 # Available Evaluator Types
-
-<<<<<<< HEAD
-
-In this section, we provide a comprehensive list of supported evaluator types and their `method` name.
-=======
->>>>>>> 688b4d9b
 
 In this section, we provide a comprehensive list of supported evaluator types, their `method` name, and their data requirements.
 
@@ -261,22 +199,6 @@
 | `automl` | `ML` | 'automl-regression' | ✅ | ✅ |  |
 | `automl` | `ML` | 'automl-classification' | ✅ | ✅ |  |
 | `automl` | `ML` | 'automl-cluster' | ✅ | ✅ |  |
-
-</div>
-
-<<<<<<< HEAD
-
-<div class="table-wrapper" markdown="block">
-
-| Submodule | Class | Alias (`method` name) |
-|---|:---:|:---:|
-| `anonymeter` | `AnonymeterSinglingOutUnivariate` | 'anonymeter-singlingout_univariate' |
-| `anonymeter` | `AnonymeterLinkability` | 'anonymeter-linkability' |
-| `anonymeter` | `AnonymeterInference` | 'anonymeter-inference' |
-| `sdmetrics` | `SDMetricsDiagnosticReport` | 'sdmetrics-diagnosticreport' |
-| `sdmetrics` | `SDMetricsQualityReport` | 'sdmetrics-qualityreport' |
-=======
->>>>>>> 688b4d9b
 
 </div>
 
@@ -636,11 +558,6 @@
 |:---:|:---:|:---:|:---:|:---:|:---:|
 | (age, workclass) | Column Pair Trends | ContingencySimilarity | 1.0 | NaN | NaN |
 
-<<<<<<< HEAD
-</div>
-
-=======
-
 </div>
 
 ## AutoML
@@ -703,8 +620,6 @@
 
 在上述表格中，`ori_mean` 和 `syn_mean` 分別代表原始資料與合成資料在各次執行與各模型的分數平均。同樣的，`ori_std` 和 `syn_std` 分別代表相對應的標準差。而 `pct_change` 代表相比於原始資料上的平均表現，在合成資料上表現進步的百分比。正值代表合成資料上的表現優於原始資料上的表現；負值則代表原始資料上的表現優於合成資料上的表現。
 
->>>>>>> 688b4d9b
-
 # Refenece
 
 
