--- conflicted
+++ resolved
@@ -57,14 +57,13 @@
 `**kwargs` (`dict`, optional): The parameters defined by each evaluation methods. See the following sections. 評估方法的自定義參數。詳見後續章節。
 
 
-<<<<<<< HEAD
+
 ## `create()`
 
-=======
 Create an `Evaluator` object with the given data. There are three types of data that may be required: the original data utilised for synthesis (referred to as "ori"), the synthetic data generated from "ori" (referred to as "syn"), and the original data that was not employed for synthesis (referred to as "control"). Different evaluation methods have different requirements, see the following section for details. Fortunately, if you are utilizing our pipeline, there is no need to concern yourself with this requirement; you are ready to proceed without any additional steps.
 
 利用資料創建 `Evaluator`。有 3 種類型的資料可能會被用到：用於合成資料的原始資料（"ori"），利用原始資料（"ori"）合成的合成資料（"syn"），以及沒有用於訓練合成資料模型的資料（"control"），不同的評估方法需要有不同的資料種類要求（詳見後續章節）。如果您使用此套件提供的執行流程，則已經符合使用條件，可直接進行下一步，因為系統會自動區分這三類資料。
->>>>>>> f2d158ae
+
 
 Create an `Evaluator` object with the given data.
 - `Anonymeter` required three types of data:
@@ -188,27 +187,14 @@
 
 # Available Evaluator Types
 
-<<<<<<< HEAD
-
-In this section, we provide a comprehensive list of supported evaluator types and their `method` name.
-=======
+
 In this section, we provide a comprehensive list of supported evaluator types, their `method` name, and their data requirements.
->>>>>>> f2d158ae
 
 在此章節我們列出所有目前支援的評估類型及其對應的 `method` 名稱與所需資料種類。
 
-<<<<<<< HEAD
-
-<div class="table-wrapper" markdown="block">
-
-| Submodule | Class | Alias (`method` name) |
-|---|:---:|:---:|
-| `anonymeter` | `AnonymeterSinglingOutUnivariate` | 'anonymeter-singlingout_univariate' |
-| `anonymeter` | `AnonymeterLinkability` | 'anonymeter-linkability' |
-| `anonymeter` | `AnonymeterInference` | 'anonymeter-inference' |
-| `sdmetrics` | `SDMetricsDiagnosticReport` | 'sdmetrics-diagnosticreport' |
-| `sdmetrics` | `SDMetricsQualityReport` | 'sdmetrics-qualityreport' |
-=======
+
+<div class="table-wrapper" markdown="block">
+
 | Submodule | Class | Alias (`method` name) | `'ori'` needed | `'syn'` needed | `'control'` needed |
 |---|:---:|:---:|:---:|:---:|:---:|
 | `anonymeter` | `AnonymeterSinglingOutUnivariate` | 'anonymeter-singlingout_univariate' | ✅ | ✅ | ✅ |
@@ -219,7 +205,6 @@
 | `automl` | `ML` | 'automl-regression' | ✅ | ✅ |  |
 | `automl` | `ML` | 'automl-classification' | ✅ | ✅ |  |
 | `automl` | `ML` | 'automl-cluster' | ✅ | ✅ |  |
->>>>>>> f2d158ae
 
 </div>
 
@@ -579,9 +564,9 @@
 |:---:|:---:|:---:|:---:|:---:|:---:|
 | (age, workclass) | Column Pair Trends | ContingencySimilarity | 1.0 | NaN | NaN |
 
-<<<<<<< HEAD
-</div>
-=======
+
+</div>
+
 ## AutoML
 
 To assess the utility of synthetic datasets, one may conduct machine learning model training on these datasets and compare the results with those obtained from training on original datasets. If the scores closely approximate or even surpass those achieved with original datasets, it suggests that the synthetic datasets are suitable for utilisation. To ensure the robustness of the results, the model will be trained and evaluated five times (in default, can be changed via the parameter `n_splits`), and the average of the results will be computed to derive the final result. Only basic data preprocessing steps will be applied, such as removing missing values and normalization.
@@ -641,7 +626,6 @@
 In the table provided, `ori_mean` and `syn_mean` represent the average scores across all runs and models obtained from the original dataset and the synthetic dataset, respectively. Correspondingly, `ori_std` and `syn_std` denote the respective standard deviations. The `pct_change` column signifies the percentage improvement of the results observed on the synthetic dataset compared to the original dataset. A positive value in this column indicates that the performance of the synthetic dataset surpasses that of the original dataset, while a negative value suggests the opposite.
 
 在上述表格中，`ori_mean` 和 `syn_mean` 分別代表原始資料與合成資料在各次執行與各模型的分數平均。同樣的，`ori_std` 和 `syn_std` 分別代表相對應的標準差。而 `pct_change` 代表相比於原始資料上的平均表現，在合成資料上表現進步的百分比。正值代表合成資料上的表現優於原始資料上的表現；負值則代表原始資料上的表現優於合成資料上的表現。
->>>>>>> f2d158ae
 
 
 # Refenece
