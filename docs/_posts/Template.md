--- conflicted
+++ resolved
@@ -2,10 +2,7 @@
 
 中文。
 
-<<<<<<< HEAD
 
-=======
->>>>>>> 853cbb4b
 ```Python
 Short demo # if any, only for interface
 ```
@@ -18,10 +15,6 @@
 
 中文。
 
-<<<<<<< HEAD
-
-=======
->>>>>>> 853cbb4b
 ```Python
 # Detailed structure of the class
 processor = Processor(
@@ -43,10 +36,7 @@
 
 中文。
 
-<<<<<<< HEAD
 
-=======
->>>>>>> 853cbb4b
 ```Python
 # Detailed structure of the function
 processor.get_config(
@@ -54,10 +44,6 @@
 )
 ```
 
-<<<<<<< HEAD
-
-=======
->>>>>>> 853cbb4b
 ```Python
 # Output (if any)
 'Hello World!'
@@ -83,10 +69,7 @@
 
 中文。
 
-<<<<<<< HEAD
 
-=======
->>>>>>> 853cbb4b
 ```Python
 # Detailed structure of the function
 processor.get_config(
@@ -108,10 +91,7 @@
 
 中文。
 
-<<<<<<< HEAD
 
-=======
->>>>>>> 853cbb4b
 ```Python
 # Detailed structure of the function
 processor.get_config()
@@ -131,10 +111,7 @@
 
 中文。
 
-<<<<<<< HEAD
 
-=======
->>>>>>> 853cbb4b
 ```Python
 # Detailed structure of the function
 processor.get_config()
