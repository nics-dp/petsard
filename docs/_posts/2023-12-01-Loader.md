--- conflicted
+++ resolved
@@ -103,16 +103,10 @@
 
 ## `self.loader`
 
-<<<<<<< HEAD
-The loader itself, instantiated by a factory method.
 
-被工廠方法實例化的讀取器本身。
-=======
 The instantiated loader itself.
 
 被實例化的讀取器本身。
->>>>>>> 688b4d9b
-
 
 ## `self.data`
 
