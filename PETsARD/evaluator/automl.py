--- conflicted
+++ resolved
@@ -81,11 +81,7 @@
             data (dict): The data to be described. The keys should be 'ori'
             and 'syn, and the value should be a pandas DataFrame.
         """
-<<<<<<< HEAD
-        if not all(key in ['ori', 'syn'] for key in data):
-=======
-        if not all(key in data for key in ['ori', 'syn']):
->>>>>>> 6a7c700e
+        if set(data.keys()) == set(['ori', 'syn']):
             raise ConfigError
         self.data = data
 
