import re
import warnings

import numpy as np
import pandas as pd
from sklearn.cluster import KMeans
from sklearn.ensemble import (
    RandomForestRegressor,
    GradientBoostingRegressor,
    RandomForestClassifier,
    GradientBoostingClassifier
)
from sklearn.linear_model import LinearRegression, LogisticRegression
from sklearn.metrics import f1_score, silhouette_score
from sklearn.model_selection import KFold, StratifiedKFold
from sklearn.preprocessing import StandardScaler
from sklearn.svm import SVC
from tqdm import tqdm

from PETsARD.error import ConfigError, UnsupportedMethodError
from PETsARD.evaluator.evaluator_base import EvaluatorBase
from PETsARD.util.safe_round import safe_round


class AutoMLMap():
    """
    map of AutoML
    """
    REGRESSION:   int = 1
    CLASSIFICATION: int = 2
    CLUSTER: int = 3

    @classmethod
    def map(cls, method: str) -> int:
        """
        Get suffixes mapping int value

        Args:
            method (str): evaluating method

        Return:
            (int): The method code.
        """
        try:
            return cls.__dict__[
                re.sub(r"^automl-", "", method).upper()
            ]
        except KeyError:
            raise UnsupportedMethodError


class AutoML(EvaluatorBase):
    """
    Interface class for AutoML Models.

    AutoML is a class that evaluating dataset utility.

    Args:
        config (dict): A dictionary containing the configuration settings.
            - method (str): The method name of how you evaluating data, which
            is downstream task of the data.
            - target (str): The target column of the data. Required for
            regression and classification. Ignored for clustering. Should be
            a numerical column for regression.
            - n_splits (int, default=5): The parameter for k-fold cross validation. Should
            be greater than 1.
            - n_clusters (list, default=[4, 5, 6]): A list of numbers of
            clusters for clustering. Required for clustering.
            Ignored for regression and classification.
    """

    def __init__(self, config: dict):
        if 'method' not in config:
            raise ConfigError

        super().__init__(config=config)
        self.data: dict = {}

        self.ml = ML(self.config)

    def _create(self, data):
        """
        Create a worker and send the data to the worker.

        Args:
            data (dict): The data to be described. The keys should be 'ori'
            and 'syn, and the value should be a pandas DataFrame.
        """
        if not set(['ori', 'syn']).issubset(set(data.keys())):
            raise ConfigError
        data = {key: value for key, value in data.items()
                if key in ['ori', 'syn']
        }
        self.data = data

        self.ml.create(self.data)

    def eval(self):
        """
        Evaluate the data with the method given in the config.
        """
        self.ml.eval()

        self.result = self.ml.result

    def get_global(self):
        """
        Get the global result of the evaluation.
        """
        return self.ml.get_global()

    def get_columnwise(self):
        """
        Get the column-wise result of the evaluation. Dummy method.
        """
        return self.ml.get_columnwise()

    def get_pairwise(self):
        """
        Get the pair-wise result of the evaluation. Dummy method.
        """
        return self.ml.get_pairwise()


class ML:
    """
    Train and evaluate the models based on the original data and the synthetic
    data. The worker of AutoML.

    Args:
        config (dict): A dictionary containing the configuration settings.
            - method (str): The method name of how you evaluating data, which
            is downstream task of the data.
            - target (str): The target column of the data. Required for
            regression and classification. Ignored for clustering. Should be
            a numerical column for regression.
            - n_splits (int, default=5): The parameter for k-fold cross
            validation. Should be greater than 1.
            - n_clusters (list, default=[4, 5, 6]): A list of numbers of
            clusters for clustering. Required for clustering. Ignored for
            regression and classification.
    """

    def __init__(self, config: dict):
        self.config: dict = config
        self.config['method_code'] = AutoMLMap.map(config['method'])

        self.result_ori: dict = {}
        self.result_syn: dict = {}

        # store the aggregated result
        self.result: dict = {}

        self.n_splits = self.config.get('n_splits', 5)
        self.n_clusters = self.config.get('n_clusters', [4, 5, 6])

        self.data_content: pd.DataFrame = None

    def create(self, data):
        """
        Store the data in the instance.

        Args:
            data (pd.DataFrame): The data to be trained on.
        """
        self.data_content = data

    def eval(self):
        """
        Data preprocessing and model fitting and evaluation.

        Data preprocessing process: remove missing values, one-hot encoding for
        categorical variables, and normalisation.
        """

        data_ori = self.data_content['ori']
        data_syn = self.data_content['syn']

        # Data preprocessing
        data_ori = data_ori.dropna()
        data_syn = data_syn.dropna()

        if 'target' in self.config:
            target = self.config['target']
            target_ori = data_ori[target].values
            data_ori = data_ori.drop(columns=[target])
            target_syn = data_syn[target].values
            data_syn = data_syn.drop(columns=[target])
        else:
            if self.config['method_code'] != AutoMLMap.CLUSTER:
                raise ConfigError

        data_ori = pd.get_dummies(data_ori, drop_first=True)
        data_syn = pd.get_dummies(data_syn, drop_first=True)

        if self.config['method_code'] == AutoMLMap.REGRESSION:
            self.result_ori = self._regression(data_ori, target_ori,
                                               self.n_splits)
            self.result_syn = self._regression(data_syn, target_syn,
                                               self.n_splits)
        elif self.config['method_code'] == AutoMLMap.CLASSIFICATION:
            self.result_ori = self._classification(data_ori, target_ori,
                                                   self.n_splits)
            self.result_syn = self._classification(data_syn, target_syn,
                                                   self.n_splits)
        elif self.config['method_code'] == AutoMLMap.CLUSTER:
            self.result_ori = self._cluster(data_ori, self.n_splits,
                                            self.n_clusters)
            self.result_syn = self._cluster(data_syn, self.n_splits,
                                            self.n_clusters)

        self.result = {'ori': self.result_ori, 'syn': self.result_syn}

    def _regression(self, data, target, n_splits):
        """
        Regression model fitting and evaluation.
        The models used are linear regression, random forest,
        and gradient boosting.

        For the robustness of the results, the model is trained
        and evaluated 5 times, and the average of the results
        is used as the final result.

        To prevent the data leakage, the normalisation is done inside the loop.

        The metric used for evaluation is R^2.

        Args:
            data (pd.DataFrame): The data to be fitted.
            target (pd.DataFrame): The target column of the data.
            n_splits (int): The parameter for k-fold cross validation. Should
            be greater than 1.

        Returns:
            result (dict): The result of the evaluation.
        """
        result = {
            'linear_regression': [],
            'random_forest': [],
            'gradient_boosting': []
        }

        kf = KFold(n_splits=n_splits, shuffle=True, random_state=42)

        for train_index, test_index in tqdm(kf.split(data, target),
                                            desc='Regression',
                                            total=n_splits):
            data_train, data_test = data.iloc[train_index, :], \
                data.iloc[test_index, :]
            target_train, target_test = target[train_index], \
                target[test_index]

            ssx = StandardScaler()
            data_train = ssx.fit_transform(data_train)
            data_test = ssx.transform(data_test)

            ssy = StandardScaler()
            target_train = ssy.fit_transform(
                target_train.reshape(-1, 1)).ravel()
            target_test = ssy.transform(target_test.reshape(-1, 1)).ravel()

            lr = LinearRegression()
            rf = RandomForestRegressor(random_state=42)
            gb = GradientBoostingRegressor(random_state=42)

            lr.fit(data_train, target_train)
            rf.fit(data_train, target_train)
            gb.fit(data_train, target_train)

            result['linear_regression'].append(
                self._lower_bound_check(lr.score(data_test, target_test),
                                        'regression'),
            )
            result['random_forest'].append(
                self._lower_bound_check(rf.score(data_test, target_test),
                                        'regression'),
            )
            result['gradient_boosting'].append(
                self._lower_bound_check(gb.score(data_test, target_test),
                                        'regression'),
            )

        return result

    def _classification(self, data, target, n_splits):
        """
        Classification model fitting and evaluation.
        The models used are logistic regression, SVC, random forest,
        and gradient boosting.

        For the robustness of the results, the model is trained
        and evaluated 5 times, and the average of the results
        is used as the final result.

        To prevent the data leakage, the normalisation is done inside the loop.

        The metric used for evaluation is f1 score.

        Args:
            data (pd.DataFrame): The data to be fitted.
            target (pd.DataFrame): The target column of the data.
            n_splits (int): The parameter for k-fold cross validation. Should
            be greater than 1.

        Returns:
            result (dict): The result of the evaluation.
        """
        result = {
            'logistic_regression': [],
            'svc': [],
            'random_forest': [],
            'gradient_boosting': []
        }

        kf = StratifiedKFold(n_splits=n_splits, shuffle=True, random_state=42)

        for train_index, test_index in tqdm(kf.split(data, target),
                                            desc='Classification',
                                            total=n_splits):
            data_train, data_test = data.iloc[train_index, :], \
                data.iloc[test_index, :]
            target_train, target_test = target[train_index], \
                target[test_index]

            if len(np.unique(target_train)) == 1:
                # indicates that there is only one class in the target
                # which makes the model training impossible
                result['logistic_regression'].append(np.nan)
                result['svc'].append(np.nan)
                result['random_forest'].append(np.nan)
                result['gradient_boosting'].append(np.nan)

                warnings.warn('Only one class in the target, ' +
                              'the model training is impossible. ' +
                              'The score is set to NaN.')
                continue

            ss = StandardScaler()
            data_train = ss.fit_transform(data_train)
            data_test = ss.transform(data_test)

            lr = LogisticRegression(random_state=42)
            svc = SVC(random_state=42)
            rf = RandomForestClassifier(random_state=42)
            gb = GradientBoostingClassifier(random_state=42)

            lr.fit(data_train, target_train)
            svc.fit(data_train, target_train)
            rf.fit(data_train, target_train)
            gb.fit(data_train, target_train)

            result['logistic_regression'].append(
                self._lower_bound_check(
                    f1_score(target_test, lr.predict(data_test),
                             average='micro'),
                    'classification'
                )
            )
            result['svc'].append(
                self._lower_bound_check(
                    f1_score(target_test, svc.predict(data_test),
                             average='micro'),
                    'classification'
                )
            )
            result['random_forest'].append(
                self._lower_bound_check(
                    f1_score(target_test, rf.predict(data_test),
                             average='micro'),
                    'classification'
                )
            )
            result['gradient_boosting'].append(
                self._lower_bound_check(
                    f1_score(target_test, gb.predict(data_test),
                             average='micro'),
                    'classification'
                )
            )

        return result

    def _cluster(self, data, n_splits, n_clusters):
        """
        Clustering model fitting and evaluation.
        The models used are KMeans with different number of clusters.

        For the robustness of the results, the model is trained
        and evaluated 5 times, and the average of the results
        is used as the final result.

        To prevent the data leakage, the normalisation is done inside the loop.

        The metric used for evaluation is silhouette score.

        Args:
            data (pd.DataFrame): The data to be fitted.
            n_splits (int): The parameter for k-fold cross validation. Should
            be greater than 1.
            n_clusters (list): A list of numbers of clusters for clustering.

        Returns:
            result (dict): The result of the evaluation.
        """
        result = {
            f'KMeans_cluster{k}': [] for k in n_clusters
        }

        kf = KFold(n_splits=n_splits, shuffle=True, random_state=42)

        for train_index, test_index in tqdm(kf.split(data),
                                            desc='Cluster',
                                            total=n_splits):
            data_train, data_test = data.iloc[train_index, :], \
                data.iloc[test_index, :]

            ss = StandardScaler()
            data_train = ss.fit_transform(data_train)
            data_test = ss.transform(data_test)

            for k in n_clusters:
                k_model = KMeans(random_state=42, n_clusters=k, n_init='auto')

                k_model.fit(data_train)

                result[f'KMeans_cluster{k}'].append(
                    self._lower_bound_check(
                        silhouette_score(
                            data_test, k_model.predict(data_test)),
                        'cluster'
                    )
                )

        return result

    def _lower_bound_check(self, value: float, type: 'str') -> float:
        """
        Check if the score is beyond the lower bound.
        For regression and classification, the lower bound is 0.
        For clustering, the lower bound is -1.

        If the value is less than the lower bound, return the lower bound and
        raise a warning.
        Otherwise, return the value.

        Args:
            value (float): The value to be checked.
            type (str): The type of the evaluation.

        Returns:
            (float): The value in the range.
        """
        if type == 'cluster':
            lower_bound = -1
        else:
            lower_bound = 0

        if value < lower_bound:
            warnings.warn('The score is less than the lower bound,' +
                          ' indicating the performance is arbitrarily poor.' +
                          ' The score is set to the lower bound.')
            return lower_bound
        else:
            return value

    def get_global(self) -> pd.DataFrame:
        """
        Get the global result of the evaluation.

        Returns:
            (pd.DataFrame): The global result of the evaluation.
        """
        syn_value = []

        for i in self.result_syn.values():
            syn_value += i

        ori_value = []

        for i in self.result_ori.values():
            ori_value += i

        normalise_range = 2 if self.config['method_code'] == \
            AutoMLMap.CLUSTER else 1

        compare_df = pd.DataFrame({'ori_mean': safe_round(np.mean(ori_value)),
                                   'ori_std': safe_round(np.std(ori_value)),
                                   'syn_mean': safe_round(np.mean(syn_value)),
                                   'syn_std': safe_round(np.std(syn_value))},
                                  index=[0])

        compare_df['diff'] = safe_round(
<<<<<<< HEAD
             compare_df['syn_mean'] - compare_df['ori_mean'])
=======
            compare_df['syn_mean'] - compare_df['ori_mean'])
>>>>>>> fe2d33d8

        return compare_df

    def get_columnwise(self) -> None:
        """
        Dummy method for the column-wise result of the evaluation.

        Returns:
            None: None for ML didn't have columnwise result.
        """
        return None

    def get_pairwise(self) -> None:
        """
        Dummy method for the pair-wise result of the evaluation.

        Returns:
            None: None for ML didn't have pairwise result.
        """
        return None<|MERGE_RESOLUTION|>--- conflicted
+++ resolved
@@ -490,11 +490,7 @@
                                   index=[0])
 
         compare_df['diff'] = safe_round(
-<<<<<<< HEAD
-             compare_df['syn_mean'] - compare_df['ori_mean'])
-=======
             compare_df['syn_mean'] - compare_df['ori_mean'])
->>>>>>> fe2d33d8
 
         return compare_df
 
