import re
from typing import Union

import pandas as pd
from sdmetrics.reports.single_table import (
    DiagnosticReport,
    QualityReport
)
from sdv.metadata import SingleTableMetadata

from PETsARD.evaluator.evaluator_base import EvaluatorBase
from PETsARD.error import (
    ConfigError,
    UnfittedError,
    UnsupportedMethodError
)
from PETsARD.util import safe_round


class SDMetricsMap():
    """
    Mapping of SDMetrics.
    """
    DIAGNOSTICREPORT: int = 1
    QUALITYREPORT: int = 2

    @classmethod
    def map(cls, method: str) -> int:
        """
        Get suffixes mapping int value

        Args:
            method (str): evaluating method

        Return:
            (int): The method code.
        """
        try:
            # accept both of "sdmetrics-" or "sdmetrics-single_table-" prefix
            return cls.__dict__[
                re.sub(
                    r"^(sdmetrics-single_table-|sdmetrics-)",
                    "",
                    method
                ).upper()
            ]
        except KeyError:
            raise UnsupportedMethodError


class SDMetrics(EvaluatorBase):
    """
    Factory for SDMetrics Evaluator, defines which module to use within SDMetrics.

    TODO Consider use nametupled to replace "data" dict for more certain requirement
    """

    def __init__(self, config: dict):
        """
        Args:
            config (dict): A dictionary containing the configuration settings.
                - method (str): The method of how you evaluating data.

        Attributes:
            evaluator (Anonymeter): Anonymeter class for implementing the Anonymeter.
        """
        super().__init__(config=config)

        self.config['method_code'] = SDMetricsMap.map(self.config['method'])

        if self.config['method_code'] == SDMetricsMap.DIAGNOSTICREPORT:
            self.evaluator = DiagnosticReport()
        elif self.config['method_code'] == SDMetricsMap.QUALITYREPORT:
            self.evaluator = QualityReport()
        else:
            raise UnsupportedMethodError

        self.metadata: dict = None

    def _create(self, data: dict):
        """
        create() of SDMetrics.
            Defines the sub-evaluator from the SDMetrics library,
            and build the metadata from the original data.

        Args:
            data (dict): The data required for description/evaluation.
                - ori (pd.DataFrame): The original data used for synthesis.
                - syn (pd.DataFrame): The synthetic data generated from 'ori'.

        Attributes:
            metadata (dict):
                A dictionary containing the metadata information as SDV format.

        TODO Consider use nametupled to replace "data" dict for more certain requirement
        """
<<<<<<< HEAD
        if not all(key in ['ori', 'syn'] for key in data):
=======
        if not all(key in data for key in ['ori', 'syn']):
>>>>>>> 6a7c700e
            raise ConfigError
        self.data = data

        data_ori_metadata = SingleTableMetadata()
        data_ori_metadata.detect_from_dataframe(self.data['ori'])
        self.metadata = data_ori_metadata.to_dict()

    def _extract_result(self) -> dict:
        """
        _extract_result of SDMetrics.
            Uses .get_score()/.get_properties()/.get_details() method in SDMetrics
            to extract result from self.evaluator into the designated dictionary.

        Return
            (dict). Result as following key-value pairs:
            - score (pd.DataFrame):
            - properties (pd.DataFrame):
            - details (pd.DataFrame):
        """

        result = {}

        result['score'] = safe_round(self.evaluator.get_score())

        # Tranfer pandas to desired dict format:
        #     {'properties name': {'Score': ...},
        #      'properties name': {'Score': ...}
        #     }
        properties = self.evaluator.get_properties()
        properties['Score'] = safe_round(properties['Score'])

        result['properties'] = \
            properties.set_index('Property').rename_axis(None).to_dict('index')

        result['details'] = {}
        for property in result['properties'].keys():
            result['details'][property] =\
                self.evaluator.get_details(property_name=property)

        return result

    def eval(self) -> None:
        """
        Evaluate the SDMetrics process.

        Return
            None. Result contains in self.result as following key-value pairs:
        """
        if not self.evaluator:
            raise UnfittedError

        self.evaluator.generate(
            real_data=self.data['ori'],
            synthetic_data=self.data['syn'],
            metadata=self.metadata
        )
        self.result = self._extract_result()

    def _transform_details(self, property: str) -> pd.DataFrame:
        """
        Transforms the details of a specific property in the result dictionary.

        Args:
            property (str): The name of the property.

        Returns:
            (pd.DataFrame) The transformed details dataframe.
        """
        data: pd.DataFrame = self.result['details'][property].copy()

        # set column as index, and remove index name
        if 'Column' in data.columns:
            data.set_index('Column', inplace=True)
            data.index.name = None
        else:
            # set pairwise columns as one column
            data.set_index(['Column 1', 'Column 2'], inplace=True)
            data.index.names = [None, None]

        # set Property
        data['Property'] = property

        # sort columns
        return data[
            ['Property', 'Metric']+
            [col for col in data.columns if col not in ['Property', 'Metric']]
        ]

    def get_global(self) -> Union[pd.DataFrame, None]:
        """
        Returns the global result from the SDMetrics.

        Returns:
            pd.DataFrame: A DataFrame with the global evaluation result.
                One row only for representing the whole data result.
        """
        # get_score
        data = {'Score': self.result['score']}
        # get_properties
        data.update(
            {key: value['Score']
             for key, value in self.result['properties'].items()}
        )
        return pd.DataFrame.from_dict(
            data={'result': data},
            orient='columns'
        ).T

    def get_columnwise(self) -> Union[pd.DataFrame, None]:
        """
        Retrieves the column-wise result from the SDMetrics.

        Returns:
            pd.DataFrame: A DataFrame with the column-wise evaluation result.
                One row represent one column data result.
        """
        if self.config['method_code'] == SDMetricsMap.DIAGNOSTICREPORT:
            property = 'Data Validity'
        elif self.config['method_code'] == SDMetricsMap.QUALITYREPORT:
            property = 'Column Shapes'
        else:
            raise UnsupportedMethodError

        return self._transform_details(property=property)

    def get_pairwise(self) -> Union[pd.DataFrame, None]:
        """
        Retrieves the pairwise result from the SDMetrics.

        Returns:
            pd.DataFrame: A DataFrame with the column-wise evaluation result.
                One row represent one "column x column" data result.
        """
        if self.config['method_code'] == SDMetricsMap.DIAGNOSTICREPORT:
            return None
        elif self.config['method_code'] == SDMetricsMap.QUALITYREPORT:
            property = 'Column Pair Trends'
            return self._transform_details(property=property)
        else:
            raise UnsupportedMethodError<|MERGE_RESOLUTION|>--- conflicted
+++ resolved
@@ -94,11 +94,7 @@
 
         TODO Consider use nametupled to replace "data" dict for more certain requirement
         """
-<<<<<<< HEAD
-        if not all(key in ['ori', 'syn'] for key in data):
-=======
-        if not all(key in data for key in ['ori', 'syn']):
->>>>>>> 6a7c700e
+        if set(data.keys()) == set(['ori', 'syn']):
             raise ConfigError
         self.data = data
 
