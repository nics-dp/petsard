--- conflicted
+++ resolved
@@ -1,11 +1,8 @@
-<<<<<<< HEAD
 import pandas as pd
 
 from PETsARD.Synthesizer.SDV.SDVFactory import SDVFactory
 
 
-=======
->>>>>>> 50d9e879
 class SynthesizerFactory:
     def __init__(self, data, **kwargs):
         synthesizing_method = kwargs.get('synthesizing_method', None)
