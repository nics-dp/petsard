import pandas as pd
<<<<<<< HEAD

from .SDV_SingleTableFactory import SDV_SingleTableFactory
=======
from .SDV_SingleTableFactory import SDV_SingleTableFactory


class SDVFactory:
    """
    Manage the SDV synthesizers. It allocates the task to the right SDV synthesizer based on the parameters.

    Args:
        data (pd.DataFrame): The data to be synthesized from.
        **kwargs: The other parameters.

    Return:
        None
    """
    def __init__(self, data: pd.DataFrame, **kwargs) -> None:
        synthesizing_method: str = kwargs.get('synthesizing_method', None)

        if synthesizing_method.startswith('sdv-singletable'):

            _Synthesizer = SDV_SingleTableFactory(data=data,
                                                  synthesizing_method=synthesizing_method).create_synthesizer()
        else:
            raise ValueError(
                f"Synthesizer (SDV - SDVFactory): synthesizing_method {synthesizing_method} didn't support.")
>>>>>>> 02993334


<<<<<<< HEAD
class SDVFactory:
    """
    Manage the SDV synthesizers. It allocates the task to the right SDV synthesizer based on the parameters.

    Args:
        data (pd.DataFrame): The data to be synthesized from.
        **kwargs: The other parameters.

    Return:
        None

    TODO As AnonymeterMethodMap, use class define mapping of string and int,
         don't use string condition.
    """

    def __init__(self, data: pd.DataFrame, **kwargs) -> None:
        synthesizing_method: str = kwargs.get('synthesizing_method', None)

        if synthesizing_method.startswith('sdv-singletable'):
            self.Synthesizer = SDV_SingleTableFactory(
                data=data,
                synthesizing_method=synthesizing_method
            ).create_synthesizer()
        else:
            raise ValueError(
                f"Synthesizer (SDV - SDVFactory): "
                f"synthesizing_method {synthesizing_method} "
                f"didn't support."
            )

    def create_synthesizer(self):
        """
        Create synthesizer instance.

        Args:
            None
=======
    def create_synthesizer(self):
        """
        Create synthesizer instance.

        Args:
            None

        Return:
            self.Synthesizer (synthesizer): The synthesizer instance.
        """
        return self.Synthesizer
>>>>>>> 02993334

        Return:
            self.Synthesizer (synthesizer): The synthesizer instance.
        """
        return self.Synthesizer<|MERGE_RESOLUTION|>--- conflicted
+++ resolved
@@ -1,39 +1,12 @@
 import pandas as pd
-<<<<<<< HEAD
 
-from .SDV_SingleTableFactory import SDV_SingleTableFactory
-=======
 from .SDV_SingleTableFactory import SDV_SingleTableFactory
 
 
 class SDVFactory:
     """
-    Manage the SDV synthesizers. It allocates the task to the right SDV synthesizer based on the parameters.
-
-    Args:
-        data (pd.DataFrame): The data to be synthesized from.
-        **kwargs: The other parameters.
-
-    Return:
-        None
-    """
-    def __init__(self, data: pd.DataFrame, **kwargs) -> None:
-        synthesizing_method: str = kwargs.get('synthesizing_method', None)
-
-        if synthesizing_method.startswith('sdv-singletable'):
-
-            _Synthesizer = SDV_SingleTableFactory(data=data,
-                                                  synthesizing_method=synthesizing_method).create_synthesizer()
-        else:
-            raise ValueError(
-                f"Synthesizer (SDV - SDVFactory): synthesizing_method {synthesizing_method} didn't support.")
->>>>>>> 02993334
-
-
-<<<<<<< HEAD
-class SDVFactory:
-    """
-    Manage the SDV synthesizers. It allocates the task to the right SDV synthesizer based on the parameters.
+    Manage the SDV synthesizers.
+    It allocates the task to the right SDV synthesizer based on the parameters.
 
     Args:
         data (pd.DataFrame): The data to be synthesized from.
@@ -64,23 +37,8 @@
     def create_synthesizer(self):
         """
         Create synthesizer instance.
-
         Args:
             None
-=======
-    def create_synthesizer(self):
-        """
-        Create synthesizer instance.
-
-        Args:
-            None
-
-        Return:
-            self.Synthesizer (synthesizer): The synthesizer instance.
-        """
-        return self.Synthesizer
->>>>>>> 02993334
-
         Return:
             self.Synthesizer (synthesizer): The synthesizer instance.
         """
