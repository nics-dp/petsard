--- conflicted
+++ resolved
@@ -4,30 +4,18 @@
 from sdv.metadata import SingleTableMetadata
 
 from .SDV import SDV
-import time
-from sdv.metadata import SingleTableMetadata
-import pandas as pd
 
-
-# TODO - Nice to have - Put all SDV related class together
-# TODO - Nice to have - Simplify the code (Factory part)
 
 class SDV_SingleTable(SDV):
     """
     Base class for all SDV SingleTable classes.
-
     Args:
         data (pd.DataFrame): The data to be synthesized.
         **kwargs: The other parameters.
-
     Return:
         None
-<<<<<<< HEAD
-
     TODO - Put all SDV related class together
     TODO - Nice to have - Simplify the code (Factory part)
-=======
->>>>>>> 085120bc
     """
 
     def __init__(self, data: pd.DataFrame, **kwargs) -> None:
@@ -38,20 +26,13 @@
     def _SingleTableMetadata(self) -> None:
         """
         Create metadata for SDV.
-
         Args:
             None
-
         Return:
             None
         """
-<<<<<<< HEAD
         time_start = time.time()
 
-=======
-
-        _time_start = time.time()
->>>>>>> 085120bc
         self.metadata = SingleTableMetadata()
         self.metadata.detect_from_dataframe(self.data)
         print(
@@ -63,23 +44,14 @@
     def fit(self) -> None:
         """
         Fit the synthesizer.
-
         Args:
             None
-
         Return:
             None
         """
         if self._Synthesizer:
-<<<<<<< HEAD
             time_start = time.time()
 
-=======
-            __time_start = time.time()
-
-            self._syn_method = self._syn_method if hasattr(self,
-                                                           '_syn_method') else 'Unknown'
->>>>>>> 085120bc
             print(
                 f"Synthesizer (SDV - SingleTable): Fitting {self.syn_method}."
             )
@@ -102,7 +74,6 @@
                ) -> pd.DataFrame:
         """
         Sample from the fitted synthesizer.
-
         Args:
             sample_num_rows (int, default=None):
                 Number of synthesized data will be sampled.
@@ -110,25 +81,11 @@
                 Whether the method should reset the randomisation.
             output_file_path (str, default=None):
                 The location of the output file.
-
-<<<<<<< HEAD
-=======
-    def sample(self, sample_num_rows: int = None, reset_sampling: bool = False, output_file_path: str = None) -> pd.DataFrame:
-        """
-        Sample from the fitted synthesizer.
-
-        Args:
-            sample_num_rows (int, default=None): Number of synthesized data will be sampled.
-            reset_sampling (bool, default=False): Whether the method should reset the randomisation.
-            output_file_path (str, default=None): The location of the output file.
-
->>>>>>> 085120bc
         Return:
             data_syn (pd.DataFrame): The synthesized data.
         """
         if self._Synthesizer:
             try:
-<<<<<<< HEAD
                 time_start = time.time()
 
                 # sample_num_rows: if didn't set sample_num_rows,
@@ -149,30 +106,15 @@
                     100000 if self.sample_num_rows >= 1000000
                     else self.sample_num_rows
                 )
-=======
-                _time_start = time.time()
-                # sample_num_rows: if didn't set sample_num_rows, default is same as train data rows.
-                self.sample_num_rows_as_raw = True if sample_num_rows is None else False
-                self.sample_num_rows = self.data.shape[0] if self.sample_num_rows_as_raw else sample_num_rows
-
-                # batch_size: if sample_num_rows more than 1M, batch 100K at once, otherwise same as sample_num_rows
-                self.sample_batch_size = 100000 if self.sample_num_rows >= 1000000 else self.sample_num_rows
->>>>>>> 085120bc
 
                 if reset_sampling:
                     self._Synthesizer.reset_sampling()
 
-<<<<<<< HEAD
                 data_syn = self._Synthesizer.sample(
                     num_rows=self.sample_num_rows,
                     batch_size=self.sample_batch_size,
                     output_file_path=output_file_path
                 )
-=======
-                data_syn = self._Synthesizer.sample(num_rows=self.sample_num_rows,
-                                                    batch_size=self.sample_batch_size,
-                                                    output_file_path=output_file_path)
->>>>>>> 085120bc
 
                 str_sample_num_rows_as_raw = (
                     ' (same as raw)' if self.sample_num_rows_as_raw
@@ -207,7 +149,6 @@
         """
         Fit and sample from the synthesizer.
         The combination of the methods `fit()` and `sample()`.
-
         Args:
             sample_num_rows (int, default=None):
                 Number of synthesized data will be sampled.
@@ -215,19 +156,6 @@
                 Whether the method should reset the randomisation.
             output_file_path (str, default=None):
                 The location of the output file.
-
-<<<<<<< HEAD
-=======
-    def fit_sample(self, sample_num_rows: int = None, reset_sampling: bool = False, output_file_path: str = None) -> pd.DataFrame:
-        """
-        Fit and sample from the synthesizer. The combination of the methods `fit()` and `sample()`.
-
-        Args:
-            sample_num_rows (int, default=None): Number of synthesized data will be sampled.
-            reset_sampling (bool, default=False): Whether the method should reset the randomisation.
-            output_file_path (str, default=None): The location of the output file.
-
->>>>>>> 085120bc
         Return:
             data_syn (pd.DataFrame): The synthesized data.
         """
