import random
from typing import Dict, List, Optional, Union

import pandas as pd

from PETsARD.loader.loader import Loader  # avoid circular import
from PETsARD.error import ConfigError


class Splitter:
    """
    Splitter is an independent module for Executor use. Included:
    a.) split input data via assigned ratio (train_split_ratio)
    b.) resampling assigned times (num_samples)
    c.) output their train/validation indexes (self.index_samples) and pd.DataFrame data (self.data)

    When method is 'custom_data', the data will be loaded from the filepath.
    """

    def __init__(
        self,
        method: str = None,
        num_samples:       int = 1,
        train_split_ratio: float = 0.8,
        random_state:      Optional[Union[int, float, str]] = None,
        **kwargs
    ):
        """
        Args:
            method (str, optional):
                Supports loading existing split data, only accepting 'custom_data'.
                Default is None.
            num_samples (int, optional):
                Number of times to resample the data. Default is 1.
            train_split_ratio (float, optional):
                Ratio of data to assign to the training set,
                must between 0 ~ 1. Default is 0.8.
            random_state (int | float | str, optional):
                Seed for random number generation. Default is None.
            **kwargs (optional):
                For method 'custom_data' only. Apply Loader's config.

        Attr:
            config (dict):
                The configuration of Splitter.
<<<<<<< HEAD
                If method is None, it contains num_samples, train_split_ratio, random_state.
                If method is 'custom_data', it contains method, filepath, and Loader's config.
=======
                For method is None, it contains num_samples, train_split_ratio, random_state.
                For method is 'custom_data', it contains method, filepath, and Loader's config.
>>>>>>> 4a8422d3
            data (dict):
                The split data of train and validation set.
                Following the format:
                {sample_num: {'train': pd.DataFrame, 'validation': pd.DataFrame}}
        """

        # Normal Splitter use case
        if method is None:
            if not (0 <= train_split_ratio <= 1):
                raise ConfigError(
                    "Splitter:  train_split_ratio must be a float between 0 and 1.")
            self.config = {
                'num_samples': num_samples,
                'train_split_ratio': train_split_ratio,
                'random_state': random_state,
            }

        # custom_data Splitter use case
        else:
            if method.lower() != 'custom_data':
                raise ConfigError

            filepath = kwargs.get('filepath', None)
            if filepath is None or not isinstance(filepath, dict):
                raise ConfigError
            if 'ori' not in filepath or 'control' not in filepath:
                raise ConfigError

            config = kwargs
            self.loader: dict = {}

            for key in ['ori', 'control']:
                config['filepath'] = filepath[key]
                self.loader[key] = Loader(**config)

            config['method'] = method
            config['filepath'] = filepath
            self.config = config
        self.data: dict = {}

    def split(self, data: pd.DataFrame = None, exclude_index: List[int] = None):
        """
        Perform index bootstrapping on the Splitter-initialized data
            and split it into train and validation sets using the generated index samples.

        When method is 'custom_data', the data will be loaded from the filepath.

        Args:
            data (pd.DataFrame, optional): The dataset which wait for split.
            exclude_index (List[int]): The exist index we want to exclude them from our sampling.
        """
        if 'method' in self.config:
            self.loader['ori'].load()
            self.loader['control'].load()
            self.data[1] = {
                'train': self.loader['ori'].data,
                'validation': self.loader['control'].data
            }
        else:
            data.reset_index(drop=True, inplace=True)  # avoid unexpected index

            self.index = self._index_bootstrapping(
                index=data.index.tolist(),
                exclude_index=exclude_index
            )

            for key, index in self.index.items():
                self.data[key] = {
                    'train': data.iloc[index['train']].reset_index(drop=True),
                    'validation': data.iloc[index['validation']].reset_index(drop=True)
                }

    def _index_bootstrapping(
        self,
        index: list,
        exclude_index: List[int] = None
    ) -> Dict[int, List[int]]:
        """
        Generate randomized index samples for splitting data.

        Args
            index (list)
                The index list of dataset which wait for split.
            exist_index (Dict[int, List[int]])
                same as split()
        """
        if self.config['random_state'] is not None:
            random.seed(self.config['random_state'])

        sample_size = int(len(index) * self.config['train_split_ratio'])

        sampled_seen = set()
        if exclude_index:  # external samples seen\
            sampled_seen.add(tuple(exclude_index))

        sampled_index = {}
        # assume max sampling time as num_sample.
        maxattempts = self.config['num_samples']
        for n in range(self.config['num_samples']):
            # re-calculate when success.
            attempts = 0
            while attempts < maxattempts:
                sampled_indices = tuple(
                    sorted(random.sample(index, sample_size))
                )

                if sampled_indices in sampled_seen:
                    attempts += 1
                else:
                    sampled_seen.add(sampled_indices)
                    sampled_index[n+1] = {
                        'train':      list(sampled_indices),
                        'validation': list(set(index) - set(sampled_indices))
                    }
                    break
                if attempts == maxattempts:
                    raise ConfigError(
                        f"Splitter: "
                        f"Unable to sample {self.config['num_samples']} pairs of index "
                        f"with a ratio of {self.config['train_split_ratio']} "
                        f"within {maxattempts} attempts due to collisions.\n"
                        f"Please review your data size "
                        f"and choose a suitable sampling ratio."
                    )
        return sampled_index<|MERGE_RESOLUTION|>--- conflicted
+++ resolved
@@ -43,13 +43,9 @@
         Attr:
             config (dict):
                 The configuration of Splitter.
-<<<<<<< HEAD
                 If method is None, it contains num_samples, train_split_ratio, random_state.
                 If method is 'custom_data', it contains method, filepath, and Loader's config.
-=======
-                For method is None, it contains num_samples, train_split_ratio, random_state.
-                For method is 'custom_data', it contains method, filepath, and Loader's config.
->>>>>>> 4a8422d3
+
             data (dict):
                 The split data of train and validation set.
                 Following the format:
