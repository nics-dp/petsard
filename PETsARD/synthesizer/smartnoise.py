import time

import pandas as pd
from snsynth.transform import TableTransformer, MinMaxTransformer
from snsynth import Synthesizer as SNSyn

from PETsARD.error import UnfittedError, UnsupportedMethodError


class SmartNoise:
    """
    Base class for all "SmartNoise".

    The "SmartNoise" class defines the common API
    that all the "SmartNoise" need to implement,
    as well as common functionality.
    """

    CUBE = ['aim', 'mwem', 'mst', 'pacsynth']
    GAN = ['dpctgan', 'patectgan']

    def __init__(self, data: pd.DataFrame, **kwargs) -> None:
        """
        Args:
            data (pd.DataFrame): The data to be synthesized.
            **kwargs: The other parameters.
        """
        self.data: pd.DataFrame = data
        self.syn_method: str = 'Unknown'
        self.constant_data: dict = {}

    def fit(self) -> None:
        """
        Fit the synthesizer.
        """
        if self._Synthesizer:
            time_start = time.time()

            print(
                f"Synthesizer (SmartNoise): Fitting {self.syn_method}."
            )

            if self.syn_method in self.CUBE:
                self._Synthesizer.fit(
                    self.data,
                    categorical_columns=self.data.columns
                )
            else:
                data_to_syn: pd.DataFrame = self.data.copy()

                for idx, col in enumerate(self.data.columns):
                    if self.data[col].nunique() == 1:
                        # If the column has only one unique value,
                        # it is a constant column.
                        self.constant_data[col] = (self.data[col].unique()[0],
                                                   idx)
                        data_to_syn.drop(col, axis=1, inplace=True)

                tt = TableTransformer([
<<<<<<< HEAD
                    MinMaxTransformer(lower=data_to_syn[col].min(),
                                      upper=data_to_syn[col].max(),
                                      negative=False)
                    for col in data_to_syn.columns
=======
                    MinMaxTransformer(lower=self.data[col].min(),
                                      upper=self.data[col].max(),
                                      negative=False)
                    for col in self.data.columns
>>>>>>> b6badb4e
                ])

                self._Synthesizer.fit(data_to_syn, transformer=tt)
            print(
                f"Synthesizer (SmartNoise): "
                f"Fitting  {self.syn_method} spent "
                f"{round(time.time()-time_start ,4)} sec."
            )
        else:
            raise UnfittedError

    def sample(self,
               sample_num_rows:  int = None,
               reset_sampling:   bool = False,
               output_file_path: str = None
               ) -> pd.DataFrame:
        """
        Sample from the fitted synthesizer.
        Args:
            sample_num_rows (int, default=None):
                Number of synthesized data will be sampled.
            reset_sampling (bool, default=False):
                Redundant variable.
            output_file_path (str, default=None):
                The location of the output file.
        Return:
            data_syn (pd.DataFrame): The synthesized data.
        """
        if self._Synthesizer:
            try:
                time_start = time.time()

                # sample_num_rows: if didn't set sample_num_rows,
                #                  default is same as train data rows.
                self.sample_num_rows_as_raw = (
                    True if sample_num_rows is None
                    else False
                )
                self.sample_num_rows = (
                    self.data.shape[0] if self.sample_num_rows_as_raw
                    else sample_num_rows
                )

                data_syn = self._Synthesizer.sample(
                    self.sample_num_rows
                )

                if self.constant_data:
                    for col, (val, idx) in self.constant_data.items():
                        data_syn.insert(idx, col, val)

                data_syn.to_csv(output_file_path, index=False)

                str_sample_num_rows_as_raw = (
                    ' (same as raw)' if self.sample_num_rows_as_raw
                    else ''
                )
                print(
                    f"Synthesizer (SmartNoise): "
                    f"Sampling {self.syn_method} "
                    f"# {self.sample_num_rows} rows"
                    f"{str_sample_num_rows_as_raw} "
                    f"in {round(time.time()-time_start ,4)} sec."
                )
                return data_syn
            except Exception as ex:
                raise UnfittedError
        else:
            raise UnfittedError

    def fit_sample(
            self,
            sample_num_rows:  int = None,
            reset_sampling:   bool = False,
            output_file_path: str = None
    ) -> pd.DataFrame:
        """
        Fit and sample from the synthesizer.
        The combination of the methods `fit()` and `sample()`.
        Args:
            sample_num_rows (int, default=None):
                Number of synthesized data will be sampled.
            reset_sampling (bool, default=False):
                Redundant variable.
            output_file_path (str, default=None):
                The location of the output file.
        Return:
            data_syn (pd.DataFrame): The synthesized data.
        """
        self.fit()
        return self.sample(sample_num_rows, reset_sampling, output_file_path)


class SmartNoiseFactory:
    """
    Base class for all "SmartNoise".

    Manage the SmartNoise synthesizers.
    It allocates the task to the right SmartNoise synthesizer
    based on the parameters.
    """

    def __init__(self, data: pd.DataFrame, **kwargs) -> None:
        """
        Args:
            data (pd.DataFrame): The data to be synthesized.
            **kwargs: The other parameters.
        """
        method: str = kwargs.get('method', None)
        epsilon: float = kwargs.get('epsilon', 5.0)
        batch_size: int = kwargs.get('batch_size', 500)  # for all gan
        epochs: int = kwargs.get('epochs', 300)  # for all gan
        sigma: float = kwargs.get('sigma', 5.0)  # for dpctgan
        disabled_dp: bool = kwargs.get('disabled_dp', False)  # for dpctgan

        if method.startswith('smartnoise-'):
            self.Synthesizer = SmartNoiseCreator(
                data,
                method=method.split('-')[1],
                epsilon=epsilon,
                batch_size=batch_size,
                epochs=epochs,
                sigma=sigma,
                disabled_dp=disabled_dp
            )
        else:
            raise UnsupportedMethodError

    def create(self):
        """
        Create synthesizer instance.
        Return:
            self.Synthesizer (synthesizer): The synthesizer instance.
        """
        return self.Synthesizer


class SmartNoiseCreator(SmartNoise):
    """
    Implement synthesize methods from SmartNoise library.
    """

    def __init__(self, data: pd.DataFrame,
                 method: str, epsilon: float, batch_size: int,
                 epochs: int, sigma: float, disabled_dp: bool, **kwargs):
        """
        Args:
            data (pd.DataFrame): The data to be synthesized.
            method (str): The synthesizing method to be applied.
            epsilon (float, default = 5.0): The privacy budget.
            **kwargs: The other parameters.
        """
        super().__init__(data, **kwargs)
        self.syn_method: str = method

<<<<<<< HEAD

=======
>>>>>>> b6badb4e
        if method == 'dpctgan':
            self._Synthesizer = SNSyn.create(method, epsilon=epsilon,
                                             batch_size=batch_size,
                                             epochs=epochs,
                                             sigma=sigma,
                                             disabled_dp=disabled_dp)
        elif method == 'patectgan':
            self._Synthesizer = SNSyn.create(method, epsilon=epsilon,
                                             batch_size=batch_size,
                                             epochs=epochs)
        else:
            self._Synthesizer = SNSyn.create(method, epsilon=epsilon)<|MERGE_RESOLUTION|>--- conflicted
+++ resolved
@@ -57,17 +57,10 @@
                         data_to_syn.drop(col, axis=1, inplace=True)
 
                 tt = TableTransformer([
-<<<<<<< HEAD
                     MinMaxTransformer(lower=data_to_syn[col].min(),
                                       upper=data_to_syn[col].max(),
                                       negative=False)
                     for col in data_to_syn.columns
-=======
-                    MinMaxTransformer(lower=self.data[col].min(),
-                                      upper=self.data[col].max(),
-                                      negative=False)
-                    for col in self.data.columns
->>>>>>> b6badb4e
                 ])
 
                 self._Synthesizer.fit(data_to_syn, transformer=tt)
@@ -223,10 +216,7 @@
         super().__init__(data, **kwargs)
         self.syn_method: str = method
 
-<<<<<<< HEAD
-
-=======
->>>>>>> b6badb4e
+
         if method == 'dpctgan':
             self._Synthesizer = SNSyn.create(method, epsilon=epsilon,
                                              batch_size=batch_size,
