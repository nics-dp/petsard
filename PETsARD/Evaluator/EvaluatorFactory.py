--- conflicted
+++ resolved
@@ -1,4 +1,3 @@
-<<<<<<< HEAD
 import re
 
 from PETsARD.Evaluator.Anonymeter.AnonymeterFactory import AnonymeterFactory
@@ -58,24 +57,15 @@
 
     """
 
-=======
-class EvaluatorFactory:
->>>>>>> bce5dad3
     def __init__(self, **kwargs):
         # TODO don't use kwargs
         evaluating_method = kwargs.get('evaluating_method', None)
 
-<<<<<<< HEAD
         # Factory method for implementing the specified Loader class
         if EvaluatorMethodMap.getext(evaluating_method) == EvaluatorMethodMap.ANONYMETER:
             self.Evaluator = AnonymeterFactory(**kwargs).create_evaluator()
         elif EvaluatorMethodMap.getext(evaluating_method) == EvaluatorMethodMap.SDMETRICS:
             self.Evaluator = SDMetrics(**kwargs).create_evaluator()
-=======
-        if evaluating_method.startswith('anonymeter'):
-            from .Anonymeter.AnonymeterFactory import AnonymeterFactory
-            _Evaluator = AnonymeterFactory(**kwargs).create_evaluator()
->>>>>>> bce5dad3
         else:
             raise ValueError(
                 f"Evaluator - EvaluatorFactory: evaluating_method {evaluating_method} didn't support.")
