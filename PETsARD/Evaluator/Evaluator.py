--- conflicted
+++ resolved
@@ -1,9 +1,6 @@
-<<<<<<< HEAD
 from PETsARD.Evaluator.EvaluatorFactory import EvaluatorFactory
 
 
-=======
->>>>>>> bce5dad3
 class Evaluator:
     """
     Base class for all "Evaluator".
@@ -40,34 +37,20 @@
 
     """
 
-    def __init__(self, data: dict ,evaluating_method: str, **kwargs):
+    def __init__(self, data: dict, evaluating_method: str, **kwargs):
 
         _para_Evaluator = {
-             'evaluating_method' : evaluating_method.lower()
-             # Anonymeter
-            ,'anonymeter_n_attacks'   : kwargs.get('anonymeter_n_attacks'   ,2000)
-            ,'anonymeter_n_jobs'      : kwargs.get('anonymeter_n_jobs'      ,-2  )
-            ,'anonymeter_n_neighbors' : kwargs.get('anonymeter_n_neighbors' ,10  )
-            ,'anonymeter_aux_cols'    : kwargs.get('anonymeter_aux_cols'    ,None)
-            ,'anonymeter_secret'      : kwargs.get('anonymeter_secret'      ,None)
+            'evaluating_method': evaluating_method.lower()            # Anonymeter
+            , 'anonymeter_n_attacks': kwargs.get('anonymeter_n_attacks', 2000), 'anonymeter_n_jobs': kwargs.get('anonymeter_n_jobs', -2), 'anonymeter_n_neighbors': kwargs.get('anonymeter_n_neighbors', 10), 'anonymeter_aux_cols': kwargs.get('anonymeter_aux_cols', None), 'anonymeter_secret': kwargs.get('anonymeter_secret', None)
         }
 
         from .EvaluatorFactory import EvaluatorFactory
         Evaluator = EvaluatorFactory(data=data, **_para_Evaluator)\
-                    .create_evaluator()
+            .create_evaluator()
 
-        self.data = data
-        self.Evaluator = Evaluator
-        self.para = {}
-        self.para['Evaluator'] = _para_Evaluator
-
-<<<<<<< HEAD
     def eval(self) -> None:
         """
         eval()
             Call the evaluating method within implementation after Factory.
         """
-=======
-    def eval(self):
->>>>>>> bce5dad3
         self.Evaluator.eval()