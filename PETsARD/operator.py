--- conflicted
+++ resolved
@@ -226,11 +226,7 @@
             processor (Processor):
                 An instance of the Processor class initialized with the provided configuration.
         """
-<<<<<<< HEAD
-        self.processor = deepcopy(input['preprocessor'])
-=======
         self.processor = input['preprocessor']
->>>>>>> bd8cba04
         self.processor.data_postproc: pd.DataFrame = \
             self.processor.inverse_transform(data=input['data'])
 
