--- conflicted
+++ resolved
@@ -66,7 +66,6 @@
         else:
             return self._transform(data)
         
-<<<<<<< HEAD
     def _transform():
         """
         _transform method is implemented in subclasses.
@@ -78,26 +77,7 @@
         """
         raise NotImplementedError("_transform method should be implemented " + \
                                   "in subclasses.")
-=======
-    def inverse_transform(self, data: pd.DataFrame) -> pd.DataFrame:
-        """
-        Base method of `inverse_transform`.
-        Only for MediatorEncoder currently.
-
-        Args:
-            data (pd.DataFrame): The in-processing data.
-
-        Return:
-            (pd.DataFrame): The finished data.
-        """
-        if not self._is_fitted:
-            raise UnfittedError('The object is not fitted. Use .fit() first.')
-
-        if len(self._process_col) == 0:
-            return data
-        else:
-            return self._inverse_transform(data)
->>>>>>> 3445859c
+
 
 
 class MediatorMissingist(Mediator):
