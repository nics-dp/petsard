--- conflicted
+++ resolved
@@ -1,15 +1,10 @@
 import logging
-<<<<<<< HEAD
-=======
-from abc import ABC, abstractmethod
->>>>>>> 00165a82
 from dataclasses import dataclass, field
 from enum import Enum, auto
 from typing import Any, Optional
 
 import numpy as np
 import pandas as pd
-<<<<<<< HEAD
 
 from petsard.config_base import BaseConfig
 from petsard.evaluator.evaluator_base import BaseEvaluator
@@ -22,18 +17,6 @@
     StatsNUnique,
     StatsStd,
 )
-=======
-from pandas.api.types import (
-    is_bool_dtype,
-    is_datetime64_dtype,
-    is_numeric_dtype,
-    is_object_dtype,
-    is_string_dtype,
-)
-
-from petsard.config_base import BaseConfig
-from petsard.evaluator.evaluator_base import BaseEvaluator
->>>>>>> 00165a82
 from petsard.exceptions import ConfigError, UnsupportedMethodError
 from petsard.loader import Metadata
 from petsard.util import safe_round
@@ -51,27 +34,11 @@
     MAX = auto()
     NUNIQUE = auto()
     JSDIVERGENCE = auto()
-<<<<<<< HEAD
 
     @classmethod
     def map(cls, method: str) -> int:
         """
         Get suffixes mapping int value
-
-        Args:
-            method (str): evaluating method
-
-        Return:
-            (int): The method code.
-        """
-        return cls.__dict__[method.upper()]
-=======
-
-    @classmethod
-    def map(cls, method: str) -> int:
-        """
-        Get suffixes mapping int value
-            Accept both of "sdmetrics-" or "sdmetrics-single_table-" prefix
 
         Args:
             method (str): evaluating method
@@ -199,426 +166,6 @@
         dtype = None
         for colname in colnames:
             temp = {}
-
-            for source in ["ori", "syn"]:
-                if colname in data[source].columns:
-                    dtype = data[source][colname].dtype
-                    temp.update(
-                        {
-                            f"{source}_dtype": dtype,
-                            f"{source}_infer_dtype": Metadata._convert_dtypes(dtype),
-                        }
-                    )
-            temp["dtype_match"] = temp.get("ori_dtype") == temp.get("syn_dtype")
-            temp["infer_dtype_match"] = temp.get("ori_infer_dtype") == temp.get(
-                "syn_infer_dtype"
-            )
-            self.columns_info[colname] = temp
-        self._logger.debug(
-            f"Column information updated for {len(self.columns_info)} columns"
-        )
-
-
-class StatsBase(ABC):
-    """
-    Base class for statistics evaluation.
-    """
-
-    def __init__(self):
-        """
-        Args:
-            data (dict[str, pd.Series]): The data to be evaluated.
-        """
-        self._logger: logging.Logger = logging.getLogger(
-            f"PETsARD.{self.__class__.__name__}"
-        )
-
-    @abstractmethod
-    def _verify_dtype(self) -> bool:
-        """
-        Verifies the data type of the statistics.
-
-        Returns:
-            (bool): True if the data type verification passes, False otherwise.
-
-        Raises:
-            NotImplementedError: If the method is not implemented.
-        """
-        error_msg: str = (
-            f"Method _verify_dtype is not implemented for {self.__class__.__name__}."
-        )
-        self._logger.error(error_msg)
-        raise NotImplementedError(error_msg)
-
-    def eval(self, data: dict[str, pd.Series]) -> int | float:
-        """
-        Evaluates the statistics and returns the result.
-            safe_round is used to round 6 digits the result if it is a float.
-
-        Args:
-            data (dict[str, pd.Series]): The data to be evaluated.
-
-        Returns:
-            (int | float): The result of the statistics evaluation.
-        """
-        self._logger.debug(f"Evaluating statistics with {self.__class__.__name__}")
-
-        if not self._verify_dtype(data):
-            error_msg: str = (
-                f"Data type verification failed for {self.__class__.__name__}."
-            )
-            self._logger.error(error_msg)
-            raise TypeError(error_msg)
-
-        result: int | float = self._eval(data=data)
-        self._logger.debug(f"Statistics result: {result}")
-        return safe_round(result) if isinstance(result, float) else result
-
-    @abstractmethod
-    def _eval(self, data: pd.DataFrame) -> int | float:
-        """
-        Performs the evaluation of the statistics.
-
-        Args:
-            data (pd.DataFrame): The data to be evaluated.
-
-        Returns:
-            (int | float): The result of the statistics evaluation.
-
-        Raises:
-            NotImplementedError: If the method is not implemented.
-        """
-        error_msg: str = (
-            f"Method _eval is not implemented for {self.__class__.__name__}."
-        )
-        self._logger.error(error_msg)
-        raise NotImplementedError(error_msg)
-
-
-class StatsMean(StatsBase):
-    """
-    A class of column-wise statistic for the mean.
-        Inherits from StatsBase.
-    """
-
-    def _verify_dtype(self, data: dict[str, pd.Series]) -> bool:
-        """
-        Args:
-            data (dict[str, pd.Series]): The data to be evaluated.
-
-        Returns:
-            (bool): True if the data type is numeric/datetime64, False otherwise.
-        """
-        return is_numeric_dtype(data.get("col")) or is_datetime64_dtype(data.get("col"))
-
-    def _eval(self, data: dict[str, pd.Series]) -> float:
-        """
-        Args:
-            data (dict[str, pd.Series]): The data to be evaluated.
-
-        Returns:
-            (float): The mean value of the column.
-        """
-        return data.get("col").mean()
-
-
-class StatsStd(StatsBase):
-    """
-    A class of column-wise statistic for the standard deviation.
-        Inherits from StatsBase.
-    """
-
-    def _verify_dtype(self, data: dict[str, pd.Series]) -> bool:
-        """
-        Args:
-            data (dict[str, pd.Series]): The data to be evaluated.
-
-        Returns:
-            (bool): True if the data type is numeric/datetime64, False otherwise.
-        """
-        return is_numeric_dtype(data.get("col")) or is_datetime64_dtype(data.get("col"))
-
-    def _eval(self, data: dict[str, pd.Series]) -> float:
-        """
-        Args:
-            data (dict[str, pd.Series]): The data to be evaluated.
-
-        Returns:
-            (float): The standard deviation of the column.
-        """
-        return data.get("col").std()
-
-
-class StatsMedian(StatsBase):
-    """
-    A class of column-wise statistic for the median.
-        Inherits from StatsBase.
-    """
-
-    def _verify_dtype(self, data: dict[str, pd.Series]) -> bool:
-        """
-        Args:
-            data (dict[str, pd.Series]): The data to be evaluated.
-
-        Returns:
-            (bool): True if the data type is numeric/datetime64, False otherwise.
-        """
-        return is_numeric_dtype(data.get("col")) or is_datetime64_dtype(data.get("col"))
-
-    def _eval(self, data: dict[str, pd.Series]) -> int | float:
-        """
-        Args:
-            data (dict[str, pd.Series]): The data to be evaluated.
-
-        Returns:
-            (int | float): The median of the column.
-        """
-        return data.get("col").median()
->>>>>>> 00165a82
-
-
-@dataclass
-class StatsConfig(BaseConfig):
-    """
-<<<<<<< HEAD
-    Configuration for the Stats Evaluator.
-
-    Attributes:
-        eval_method (str): The evaluation method.
-        eval_method_code (int): The evaluation method code.
-        AVALIABLE_STATS_METHODS (list[str]): The available statistics methods.
-        AVAILABLE_COMPARE_METHODS (list[str]): The available compare methods.
-        AVAILABLE_AGGREGATED_METHODS (list[str]): The available aggregated methods.
-        AVAILABLE_SUMMARY_METHODS (list[str]): The available summary methods.
-        REQUIRED_INPUT_KEYS (list[str]): The required input keys.
-        stats_method (list[str]): The statistics methods.
-        compare_method (str): The compare method.
-        aggregated_method (str): The aggregated method.
-        summary_method (str): The summary method.
-        columns_info (dict): The columns information.
-            - ori/syn_dtype (str): The data type of the column.
-            - ori/syn_infer_dtype (str): The inferred data type of the column.
-            - dtype_match (bool): Whether the data type matches.
-            - infer_dtype_match (bool): Whether the inferred data type matches.
-=======
-    A class of column-wise statistic for the min.
-        Inherits from StatsBase.
-    """
-
-    def _verify_dtype(self, data: dict[str, pd.Series]) -> bool:
-        """
-        Args:
-            data (dict[str, pd.Series]): The data to be evaluated.
-
-        Returns:
-            (bool): True if the data type is numeric/datetime64, False otherwise.
-        """
-        return is_numeric_dtype(data.get("col")) or is_datetime64_dtype(data.get("col"))
-
-    def _eval(self, data: dict[str, pd.Series]) -> int | float:
-        """
-        Args:
-            data (dict[str, pd.Series]): The data to be evaluated.
-
-        Returns:
-            (int | float): The min of the column.
-        """
-        return data.get("col").min()
->>>>>>> 00165a82
-
-    """
-
-<<<<<<< HEAD
-    eval_method: str
-    eval_method_code: Optional[int] = None
-    AVAILABLE_STATS_METHODS: list[str] = field(
-        default_factory=lambda: [
-            "mean",
-            "std",
-            "median",
-            "min",
-            "max",
-            "nunique",
-            "jsdivergence",
-        ]
-    )
-    AVAILABLE_COMPARE_METHODS: list[str] = field(
-        default_factory=lambda: ["diff", "pct_change"]
-    )
-    AVAILABLE_AGGREGATED_METHODS: list[str] = field(default_factory=lambda: ["mean"])
-    AVAILABLE_SUMMARY_METHODS: list[str] = field(default_factory=lambda: ["mean"])
-    REQUIRED_INPUT_KEYS: list[str] = field(default_factory=lambda: ["ori", "syn"])
-    stats_method: list[str] = field(
-        default_factory=lambda: [
-            "mean",
-            "std",
-            "median",
-            "min",
-            "max",
-            "nunique",
-            "jsdivergence",
-        ]
-    )
-    compare_method: str = "pct_change"
-    aggregated_method: str = "mean"
-    summary_method: str = "mean"
-    columns_info: Optional[dict[str, dict[str, str]]] = field(default_factory=dict)
-
-    def __post_init__(self):
-        super().__post_init__()
-        error_msg: Optional[str] = None
-
-        invalid_methods: list[str] = [
-            method
-            for method in self.stats_method
-            if method not in self.AVAILABLE_STATS_METHODS
-        ]
-        if invalid_methods:
-            error_msg = (
-                f"Invalid stats method: {invalid_methods}. "
-                f"Available methods are: {self.AVAILABLE_STATS_METHODS}"
-            )
-            self._logger.error(error_msg)
-            raise UnsupportedMethodError(error_msg)
-
-        if self.compare_method not in self.AVAILABLE_COMPARE_METHODS:
-            error_msg = f"Invalid compare method: {self.compare_method}."
-            self._looger.error(error_msg)
-            raise UnsupportedMethodError(error_msg)
-
-        if self.aggregated_method not in self.AVAILABLE_AGGREGATED_METHODS:
-            error_msg = f"Invalid aggregated method: {self.aggregated_method}."
-            self._logger.error(error_msg)
-            raise UnsupportedMethodError(error_msg)
-=======
-    def _verify_dtype(self, data: dict[str, pd.Series]) -> bool:
-        """
-        Args:
-            data (dict[str, pd.Series]): The data to be evaluated.
-
-        Returns:
-            (bool): True if the data type is numeric/datetime64, False otherwise.
-        """
-        return is_numeric_dtype(data.get("col")) or is_datetime64_dtype(data.get("col"))
-
-    def _eval(self, data: dict[str, pd.Series]) -> int | float:
-        """
-        Args:
-            data (dict[str, pd.Series]): The data to be evaluated.
-
-        Returns:
-            (int | float): The max of the column.
-        """
-        return data.get("col").max()
-
-
-class StatsNUnique(StatsBase):
-    """
-    A class of column-wise statistic for the number of unique values.
-        Inherits from the StatsBase.
-    """
-
-    def _verify_dtype(self, data: dict[str, pd.Series]) -> bool:
-        """
-        Args:
-            data (dict[str, pd.Series]): The data to be evaluated.
-
-        Returns:
-            (bool): True if the data type is bool/string/category/object, False otherwise.
-        """
-        return (
-            is_bool_dtype(data.get("col"))
-            or is_string_dtype(data.get("col"))
-            or isinstance(data.get("col"), pd.CategoricalDtype)
-            or is_object_dtype(data.get("col"))
-        )
-
-    def _eval(self, data: dict[str, pd.Series]) -> int:
-        """
-        Args:
-            data (dict[str, pd.Series]): The data to be evaluated.
-
-        Returns:
-            (int): The number of unique values in the column.
-        """
-        return data.get("col").nunique(dropna=True)
->>>>>>> 00165a82
-
-        if self.summary_method not in self.AVAILABLE_SUMMARY_METHODS:
-            error_msg = f"Invalid summary method: {self.summary_method}."
-            self._logger.error(error_msg)
-            raise UnsupportedMethodError(error_msg)
-
-    def update_data(self, data: dict[str, pd.DataFrame]) -> None:
-        error_msg: Optional[str] = None
-
-<<<<<<< HEAD
-        self._logger.info(
-            f"Updating data with {len(self.REQUIRED_INPUT_KEYS)} required keys"
-        )
-
-        # Validate required keys
-        if not all(key in data for key in self.REQUIRED_INPUT_KEYS):
-            error_msg = f"Missing required keys. Expected: {self.REQUIRED_INPUT_KEYS}"
-            self._logger.error(error_msg)
-            raise ConfigError(error_msg)
-
-        ori_colnames: list[str] = data["ori"].columns
-        syn_colnames: list[str] = data["syn"].columns
-        colnames = list(set(ori_colnames) & set(syn_colnames))
-        self._logger.debug(
-            f"Found {len(colnames)} common columns between original and synthetic data"
-        )
-
-        self.columns_info = {}
-        temp: dict[str, str] = None
-        dtype = None
-        for colname in colnames:
-            temp = {}
-=======
-    def _verify_dtype(self, data: dict[str, pd.Series]) -> bool:
-        """
-        Args:
-            data (dict[str, pd.Series]): The data to be evaluated.
-
-        Returns:
-            (bool): True if the both data type is bool/string/category/object,
-                False otherwise.
-        """
-        return (
-            (is_bool_dtype(data.get("col_ori")) and is_bool_dtype(data.get("col_syn")))
-            or (
-                is_string_dtype(data.get("col_ori"))
-                and is_string_dtype(data.get("col_syn"))
-            )
-            or (
-                isinstance(data.get("col_ori"), pd.CategoricalDtype)
-                and isinstance(data.get("col_syn"), pd.CategoricalDtype)
-            )
-            or (
-                is_object_dtype(data.get("col_ori"))
-                and is_object_dtype(data.get("col_syn"))
-            )
-        )
-
-    def _eval(self, data: dict[str, pd.Series]) -> int:
-        """
-        Args:
-            data (dict[str, pd.Series]): The data to be evaluated.
-
-        Returns:
-            (float): The Jensen-Shannon divergence of column pair.
-        """
-        from scipy.spatial.distance import jensenshannon
-
-        value_cnts_ori = data.get("col_ori").value_counts(normalize=True)
-        value_cnts_syn = data.get("col_syn").value_counts(normalize=True)
-
-        all_categories = set(value_cnts_ori.index) | set(value_cnts_syn.index)
-
-        p = np.array([value_cnts_ori.get(cat, 0) for cat in all_categories])
-        q = np.array([value_cnts_syn.get(cat, 0) for cat in all_categories])
->>>>>>> 00165a82
 
             for source in ["ori", "syn"]:
                 if colname in data[source].columns:
@@ -697,24 +244,16 @@
     }
     AGGREGATED_METHOD_MAP: dict[str, callable] = {
         "mean": lambda df: {k: safe_round(v) for k, v in df.mean().to_dict().items()}
-<<<<<<< HEAD
     }
     SUMMARY_METHOD_MAP: dict[str, callable] = {
         "mean": lambda values: safe_round(np.mean(list(values)))
     }
-=======
-    }
-    SUMMARY_METHOD_MAP: dict[str, callable] = {
-        "mean": lambda values: safe_round(np.mean(list(values)))
-    }
->>>>>>> 00165a82
     AVAILABLE_SCORES_GRANULARITY: list[str] = ["global", "columnwise"]  # "pairwise"
 
     def __init__(self, config: dict):
         """
         Args:
             config (dict): The configuration assign by Evaluator.
-<<<<<<< HEAD
 
         Attributes:
             REQUIRED_INPUT_KEYS (list[str]): The required input keys.
@@ -728,8 +267,6 @@
             _logger (logging.Logger): The logger object.
             stats_config (StatsConfig): The configuration parameters for the statistics evaluator.
             _impl (Optional[dict[str, callable]]): The implementation object.
-=======
->>>>>>> 00165a82
         """
         super().__init__(config=config)
         self._logger: logging.Logger = logging.getLogger(
@@ -745,7 +282,21 @@
     def _process_columnwise(
         self, data: dict[str, pd.DataFrame], col: str, info: dict[str, Any], method: str
     ) -> dict[str, float]:
-        """
+        self._logger: logging.Logger = logging.getLogger(
+            f"PETsARD.{self.__class__.__name__}"
+        )
+
+        self._logger.debug(f"Verifying StatsConfig with parameters: {self.config}")
+        self.stats_config = StatsConfig(**self.config)
+        self._logger.debug("StatsConfig successfully initialized")
+
+        self._impl: Optional[dict[str, callable]] = None
+
+    def _process_columnwise(
+        self, data: dict[str, pd.DataFrame], col: str, info: dict[str, Any], method: str
+    ) -> dict[str, float]:
+        """
+        Process column-wise statistics and return updated result
         Process column-wise statistics and return updated result
 
         Args:
@@ -783,8 +334,46 @@
     ) -> dict[str, float]:
         """
         Process per-column statistics and return updated result
+            data (dict[str, pd.DataFrame]): The data to be evaluated.
+            col (str): Column name
+            info (dict[str, Any]): Column information
+            method (str): Statistical method name
+
+        Returns:
+            (dict[str, float]) Updated column result
+        """
+        infer_type: list[str] = self.INFER_DTYPE_MAP[method]
+        module: callable = self.MODULE_MAP[method]
+
+        result: dict[str, float] = {}
+        if info["infer_dtype_match"] and info["ori_infer_dtype"] in infer_type:
+            self._logger.debug(
+                f"Column '{col}' data type matches required type for method '{method}'"
+            )
+            for source in ["ori", "syn"]:
+                result[f"{method}_{source}"] = module().eval(
+                    data={"col": data[source][col]}
+                )
+        else:
+            self._logger.debug(
+                f"Column '{col}' data type does not match required type for method '{method}', returning NaN"
+            )
+            result[f"{method}_ori"] = np.nan
+            result[f"{method}_syn"] = np.nan
+
+        return result
+
+    def _process_percolumn(
+        self, data: dict[str, pd.DataFrame], col: str, info: dict[str, Any], method: str
+    ) -> dict[str, float]:
+        """
+        Process per-column statistics and return updated result
 
         Args:
+            data (dict[str, pd.DataFrame]): The data to be evaluated.
+            col (str): Column name
+            info (dict[str, Any]): Column information
+            method (str): Statistical method name
             data (dict[str, pd.DataFrame]): The data to be evaluated.
             col (str): Column name
             info (dict[str, Any]): Column information
@@ -812,17 +401,44 @@
             result[method] = np.nan
 
         return result
-
+            (dict[str, float]) Updated column result
+        """
+        self._logger.debug(
+            f"Processing per-column statistics for column '{col}' using method '{method}'"
+        )
+
+        infer_type: list[str] = self.INFER_DTYPE_MAP[method]
+        module: callable = self.MODULE_MAP[method]
+
+        result: dict[str, float] = {}
+        if info["infer_dtype_match"] and info["ori_infer_dtype"] in infer_type:
+            result[method] = module().eval(
+                {
+                    "col_ori": data["ori"][col],
+                    "col_syn": data["syn"][col],
+                }
+            )
+        else:
+            result[method] = np.nan
+
+        return result
+
+    def process_pairwise(
     def process_pairwise(
         self,
         data: dict[str, pd.DataFrame],
+        data: dict[str, pd.DataFrame],
         col1: str,
+        info1: dict[str, Any],
         info1: dict[str, Any],
         col2: str,
         info2: dict[str, Any],
+        info2: dict[str, Any],
         method: str,
     ) -> dict[str, float]:
-        """
+    ) -> dict[str, float]:
+        """
+        Process pairwise statistics and return updated result
         Process pairwise statistics and return updated result
 
         Args:
@@ -832,8 +448,15 @@
             col2 (str): Second column name
             info2 (dict[str, Any]): Second column information
             method (str): Statistical method name
+            data (dict[str, pd.DataFrame]): The data to be evaluated.
+            col1 (str): First column name
+            info1 (dict[str, Any]: First column information
+            col2 (str): Second column name
+            info2 (dict[str, Any]): Second column information
+            method (str): Statistical method name
 
         Returns:
+            (dict[str, float]): Updated pair result
             (dict[str, float]): Updated pair result
         """
         infer_type = self.INFER_DTYPE_MAP[method]
@@ -871,7 +494,43 @@
         return result
 
     def _apply_comparison(self, df: pd.DataFrame, compare_method: str) -> pd.DataFrame:
-        """
+        infer_type = self.INFER_DTYPE_MAP[method]
+        module = self.MODULE_MAP[method]
+
+        result = {}
+        # Process original data
+        if (
+            info1["ori_infer_dtype"] in infer_type
+            and info2["ori_infer_dtype"] in infer_type
+        ):
+            result[f"{method}_ori"] = module().eval(
+                {
+                    "col1": data["ori"][col1],
+                    "col2": data["ori"][col2],
+                }
+            )
+        else:
+            result[f"{method}_ori"] = np.nan
+
+        # Process synthetic data
+        if (
+            info1["syn_infer_dtype"] in infer_type
+            and info2["syn_infer_dtype"] in infer_type
+        ):
+            result[f"{method}_syn"] = module().eval(
+                {
+                    "col1": data["syn"][col1],
+                    "col2": data["syn"][col2],
+                }
+            )
+        else:
+            result[f"{method}_syn"] = np.nan
+
+        return result
+
+    def _apply_comparison(self, df: pd.DataFrame, compare_method: str) -> pd.DataFrame:
+        """
+        Apply comparison method to DataFrame
         Apply comparison method to DataFrame
 
         Args:
@@ -889,29 +548,48 @@
             self._logger.error(error_msg)
             raise UnsupportedMethodError(error_msg)
 
+            df (pd.DataFrame): The DataFrame to be compared
+            compare_method (str): The comparison method
+        """
+        self._logger.debug(
+            f"Applying comparison method '{compare_method}' to DataFrame"
+        )
+        error_msg: Optional[list[str]] = None
+
+        method_info = self.COMPARE_METHOD_MAP.get(compare_method)
+        if not method_info:
+            error_msg = f"Unsupported comparison method: {compare_method}"
+            self._logger.error(error_msg)
+            raise UnsupportedMethodError(error_msg)
+
         ori_cols: list[str] = [col for col in df.columns if col.endswith("_ori")]
         syn_cols: list[str] = [col.replace("_ori", "_syn") for col in ori_cols]
+        self._logger.debug(f"Found {len(ori_cols)} original columns for comparison")
+
         self._logger.debug(f"Found {len(ori_cols)} original columns for comparison")
 
         if not all(col in df.columns for col in syn_cols):
             error_msg = "Missing synthetic columns"
             self._logger.error(error_msg)
             raise ValueError(error_msg)
-
+            error_msg = "Missing synthetic columns"
+            self._logger.error(error_msg)
+            raise ValueError(error_msg)
+
+        result = df.copy()
         result = df.copy()
         for ori_col, syn_col in zip(ori_cols, syn_cols):
             eval_col = f"{ori_col.replace('_ori', f'_{compare_method}')}"
-<<<<<<< HEAD
 
             if eval_col in result.columns:
                 result.drop(columns=[eval_col], inplace=True)
 
-=======
+            result.insert(result.columns.get_loc(syn_col) + 1, eval_col, np.nan)
+            eval_col = f"{ori_col.replace('_ori', f'_{compare_method}')}"
 
             if eval_col in result.columns:
                 result.drop(columns=[eval_col], inplace=True)
 
->>>>>>> 00165a82
             result.insert(result.columns.get_loc(syn_col) + 1, eval_col, np.nan)
 
             # Apply appropriate function based on whether original value is zero
@@ -922,17 +600,26 @@
                 handle_zero(result[syn_col], result[ori_col]),
                 safe_round(func(result[syn_col], result[ori_col])),
             )
-<<<<<<< HEAD
 
         self._logger.debug(f"Comparison method '{compare_method}' applied successfully")
         return result
 
-=======
+    def _eval(self, data: dict[str, pd.DataFrame]) -> dict[str, pd.DataFrame]:
+        """
+        Evaluating the evaluator.
+            _impl should be initialized in this method.
+            # Apply appropriate function based on whether original value is zero
+            func = method_info["func"]
+            handle_zero = method_info["handle_zero"]
+            result[eval_col] = np.where(
+                result[ori_col].astype(float) == 0.0,
+                handle_zero(result[syn_col], result[ori_col]),
+                safe_round(func(result[syn_col], result[ori_col])),
+            )
 
         self._logger.debug(f"Comparison method '{compare_method}' applied successfully")
         return result
 
->>>>>>> 00165a82
     def _eval(self, data: dict[str, pd.DataFrame]) -> dict[str, pd.DataFrame]:
         """
         Evaluating the evaluator.
@@ -940,7 +627,7 @@
 
         Args:
             data (dict[str, pd.DataFrame]): The data to be evaluated.
-<<<<<<< HEAD
+            data (dict[str, pd.DataFrame]): The data to be evaluated.
 
         Return:
             (dict[str, pd.DataFrame]): The evaluation result
@@ -998,8 +685,48 @@
         if pairs_results:
             stats_result["pairwise"] = pd.DataFrame(pairs_results).T
 
-=======
-
+        # Compare, Aggregated, and Summary results
+        compare_method: str = self.stats_config.compare_method
+        aggregated_method: str = self.stats_config.aggregated_method
+        summary_method: str = self.stats_config.summary_method
+
+        compare_col: list[str] = []
+        global_result: dict[str, float] = {}
+        for granularity in ["columnwise", "pairwise"]:
+            if granularity in stats_result and stats_result is not None:
+                # Apply comparison method
+                stats_result[granularity] = self._apply_comparison(
+                    stats_result[granularity], compare_method
+                )
+                self._logger.debug(
+                    f"Applied comparison method '{compare_method}' to results"
+                )
+
+                compare_col = [
+                    col
+                    for col in stats_result[granularity]
+                    if col.endswith(f"_{compare_method}")
+                ]
+                # add aggregated percolumn method
+                compare_col += [
+                    stats_method
+                    for stats_method in self.stats_config.stats_method
+                    if self.EXEC_GRANULARITY_MAP[stats_method] == "percolumn"
+                ]
+
+                # Apply aggregated method
+                global_result.update(
+                    self.AGGREGATED_METHOD_MAP[aggregated_method](
+                        stats_result[granularity][compare_col]
+                    )
+                )
+
+        # Apply summary method
+        score: float = self.SUMMARY_METHOD_MAP[summary_method](global_result.values())
+        global_result = {"Score": score, **global_result}
+        stats_result["global"] = pd.DataFrame.from_dict(global_result, orient="index").T
+        self._logger.info(f"Evaluation completed with global score: {score:.4f}")
+        return stats_result
         Return:
             (dict[str, pd.DataFrame]): The evaluation result
         """
@@ -1056,7 +783,6 @@
         if pairs_results:
             stats_result["pairwise"] = pd.DataFrame(pairs_results).T
 
->>>>>>> 00165a82
         # Compare, Aggregated, and Summary results
         compare_method: str = self.stats_config.compare_method
         aggregated_method: str = self.stats_config.aggregated_method
